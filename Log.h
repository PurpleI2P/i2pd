#ifndef LOG_H__
#define LOG_H__

#include <string>
#include <iostream>
#include <sstream>
#include <fstream>
#include <functional>
#include <chrono>
#include "Queue.h"

enum LogLevel
{
<<<<<<< HEAD
    eLogError = 0,
    eLogWarning,
    eLogInfo,
    eLogDebug,  
    eNumLogLevels
=======
	eLogError = 0,
	eLogWarning,
	eLogInfo,
	eLogDebug,
	eNumLogLevels
>>>>>>> 5f644b1b
};

class Log;
struct LogMsg
{
<<<<<<< HEAD
    std::stringstream s;
    Log * log;  
    LogLevel level;

    LogMsg (Log * l = nullptr, LogLevel lv = eLogInfo): log (l), level (lv) {};
    
    void Process();
=======
	std::stringstream s;
	Log * log;
	LogLevel level;

	LogMsg (Log * l = nullptr, LogLevel lv = eLogInfo): log (l), level (lv) {};

	void Process();
>>>>>>> 5f644b1b
};

class Log: public i2p::util::MsgQueue<LogMsg>
{
    public:

        Log (): m_LogStream (nullptr) { SetOnEmpty (std::bind (&Log::Flush, this)); };
        ~Log () { delete m_LogStream; };

<<<<<<< HEAD
        void SetLogFile (const std::string& fullFilePath);
        void SetLogStream (std::ostream * logStream);
        std::ostream * GetLogStream () const { return m_LogStream; };   
        const std::string& GetTimestamp ();
=======
		void SetLogFile (const std::string& fullFilePath);
		void SetLogStream (std::ostream * logStream);
		std::ostream * GetLogStream () const { return m_LogStream; };
		const std::string& GetTimestamp ();
>>>>>>> 5f644b1b

    private:

        void Flush ();

<<<<<<< HEAD
    private:
        
        std::ostream * m_LogStream;
        std::string m_Timestamp;
#if (__GNUC__ == 4) && (__GNUC_MINOR__ <= 6) // gcc 4.6
        std::chrono::monotonic_clock::time_point m_LastTimestampUpdate;
#else       
        std::chrono::steady_clock::time_point m_LastTimestampUpdate;    
#endif      
=======
	private:

		std::ostream * m_LogStream;
		std::string m_Timestamp;
#if !defined(__APPLE__)
#if (__GNUC__ == 4) && (__GNUC_MINOR__ <= 6) // gcc 4.6
		std::chrono::monotonic_clock::time_point m_LastTimestampUpdate;
#else
		std::chrono::steady_clock::time_point m_LastTimestampUpdate;
#endif
#else
		std::chrono::steady_clock::time_point m_LastTimestampUpdate;
#endif
>>>>>>> 5f644b1b
};

extern Log * g_Log;

inline void StartLog (const std::string& fullFilePath)
{
<<<<<<< HEAD
    if (!g_Log)
    {   
        auto log = new Log ();
        if (fullFilePath.length () > 0)
            log->SetLogFile (fullFilePath);
        g_Log = log;
    }   
=======
	if (!g_Log)
	{
		auto log = new Log ();
		if (fullFilePath.length () > 0)
			log->SetLogFile (fullFilePath);
		g_Log = log;
	}
>>>>>>> 5f644b1b
}

inline void StartLog (std::ostream * s)
{
<<<<<<< HEAD
    if (!g_Log)
    {   
        auto log = new Log ();
        if (s)
            log->SetLogStream (s);
        g_Log = log;
    }   
=======
	if (!g_Log)
	{
		auto log = new Log ();
		if (s)
			log->SetLogStream (s);
		g_Log = log;
	}
>>>>>>> 5f644b1b
}

inline void StopLog ()
{
<<<<<<< HEAD
    if (g_Log)
    {
        auto log = g_Log;
        g_Log = nullptr;
        log->Stop ();
        delete log;
    }       
=======
	if (g_Log)
	{
		auto log = g_Log;
		g_Log = nullptr;
		log->Stop ();
		delete log;
	}
>>>>>>> 5f644b1b
}

template<typename TValue>
void LogPrint (std::stringstream& s, TValue arg)
{
    s << arg;
}

template<typename TValue, typename... TArgs>
void LogPrint (std::stringstream& s, TValue arg, TArgs... args)
{
    LogPrint (s, arg);
    LogPrint (s, args...);
}

template<typename... TArgs>
void LogPrint (LogLevel level, TArgs... args)
{
<<<<<<< HEAD
    LogMsg * msg = new LogMsg (g_Log, level);
    LogPrint (msg->s, args...);
    msg->s << std::endl;
    if (g_Log)  
        g_Log->Put (msg);
    else
    {
        msg->Process ();
        delete msg;
    }
=======
	LogMsg * msg = new LogMsg (g_Log, level);
	LogPrint (msg->s, args...);
	msg->s << std::endl;
	if (g_Log)
		g_Log->Put (msg);
	else
	{
		msg->Process ();
		delete msg;
	}
>>>>>>> 5f644b1b
}

template<typename... TArgs>
void LogPrint (TArgs... args)
{
<<<<<<< HEAD
    LogPrint (eLogInfo, args...);
}   
=======
	LogPrint (eLogInfo, args...);
}
>>>>>>> 5f644b1b

#endif<|MERGE_RESOLUTION|>--- conflicted
+++ resolved
@@ -11,33 +11,16 @@
 
 enum LogLevel
 {
-<<<<<<< HEAD
-    eLogError = 0,
-    eLogWarning,
-    eLogInfo,
-    eLogDebug,  
-    eNumLogLevels
-=======
 	eLogError = 0,
 	eLogWarning,
 	eLogInfo,
 	eLogDebug,
 	eNumLogLevels
->>>>>>> 5f644b1b
 };
 
 class Log;
 struct LogMsg
 {
-<<<<<<< HEAD
-    std::stringstream s;
-    Log * log;  
-    LogLevel level;
-
-    LogMsg (Log * l = nullptr, LogLevel lv = eLogInfo): log (l), level (lv) {};
-    
-    void Process();
-=======
 	std::stringstream s;
 	Log * log;
 	LogLevel level;
@@ -45,7 +28,6 @@
 	LogMsg (Log * l = nullptr, LogLevel lv = eLogInfo): log (l), level (lv) {};
 
 	void Process();
->>>>>>> 5f644b1b
 };
 
 class Log: public i2p::util::MsgQueue<LogMsg>
@@ -55,33 +37,15 @@
         Log (): m_LogStream (nullptr) { SetOnEmpty (std::bind (&Log::Flush, this)); };
         ~Log () { delete m_LogStream; };
 
-<<<<<<< HEAD
-        void SetLogFile (const std::string& fullFilePath);
-        void SetLogStream (std::ostream * logStream);
-        std::ostream * GetLogStream () const { return m_LogStream; };   
-        const std::string& GetTimestamp ();
-=======
 		void SetLogFile (const std::string& fullFilePath);
 		void SetLogStream (std::ostream * logStream);
 		std::ostream * GetLogStream () const { return m_LogStream; };
 		const std::string& GetTimestamp ();
->>>>>>> 5f644b1b
 
     private:
 
         void Flush ();
 
-<<<<<<< HEAD
-    private:
-        
-        std::ostream * m_LogStream;
-        std::string m_Timestamp;
-#if (__GNUC__ == 4) && (__GNUC_MINOR__ <= 6) // gcc 4.6
-        std::chrono::monotonic_clock::time_point m_LastTimestampUpdate;
-#else       
-        std::chrono::steady_clock::time_point m_LastTimestampUpdate;    
-#endif      
-=======
 	private:
 
 		std::ostream * m_LogStream;
@@ -95,22 +59,12 @@
 #else
 		std::chrono::steady_clock::time_point m_LastTimestampUpdate;
 #endif
->>>>>>> 5f644b1b
 };
 
 extern Log * g_Log;
 
 inline void StartLog (const std::string& fullFilePath)
 {
-<<<<<<< HEAD
-    if (!g_Log)
-    {   
-        auto log = new Log ();
-        if (fullFilePath.length () > 0)
-            log->SetLogFile (fullFilePath);
-        g_Log = log;
-    }   
-=======
 	if (!g_Log)
 	{
 		auto log = new Log ();
@@ -118,20 +72,10 @@
 			log->SetLogFile (fullFilePath);
 		g_Log = log;
 	}
->>>>>>> 5f644b1b
 }
 
 inline void StartLog (std::ostream * s)
 {
-<<<<<<< HEAD
-    if (!g_Log)
-    {   
-        auto log = new Log ();
-        if (s)
-            log->SetLogStream (s);
-        g_Log = log;
-    }   
-=======
 	if (!g_Log)
 	{
 		auto log = new Log ();
@@ -139,20 +83,10 @@
 			log->SetLogStream (s);
 		g_Log = log;
 	}
->>>>>>> 5f644b1b
 }
 
 inline void StopLog ()
 {
-<<<<<<< HEAD
-    if (g_Log)
-    {
-        auto log = g_Log;
-        g_Log = nullptr;
-        log->Stop ();
-        delete log;
-    }       
-=======
 	if (g_Log)
 	{
 		auto log = g_Log;
@@ -160,7 +94,6 @@
 		log->Stop ();
 		delete log;
 	}
->>>>>>> 5f644b1b
 }
 
 template<typename TValue>
@@ -179,18 +112,6 @@
 template<typename... TArgs>
 void LogPrint (LogLevel level, TArgs... args)
 {
-<<<<<<< HEAD
-    LogMsg * msg = new LogMsg (g_Log, level);
-    LogPrint (msg->s, args...);
-    msg->s << std::endl;
-    if (g_Log)  
-        g_Log->Put (msg);
-    else
-    {
-        msg->Process ();
-        delete msg;
-    }
-=======
 	LogMsg * msg = new LogMsg (g_Log, level);
 	LogPrint (msg->s, args...);
 	msg->s << std::endl;
@@ -201,18 +122,12 @@
 		msg->Process ();
 		delete msg;
 	}
->>>>>>> 5f644b1b
 }
 
 template<typename... TArgs>
 void LogPrint (TArgs... args)
 {
-<<<<<<< HEAD
-    LogPrint (eLogInfo, args...);
-}   
-=======
 	LogPrint (eLogInfo, args...);
 }
->>>>>>> 5f644b1b
 
 #endif