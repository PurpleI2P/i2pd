--- conflicted
+++ resolved
@@ -129,18 +129,12 @@
 			
 			if (address->transportStyle == RouterInfo::eTransportSSU)
 			{
-<<<<<<< HEAD
-				if (!m_SSUServer)
+				if (!m_SSUServer && enableSSU)
 				{
 					if (address->host.is_v4())
 						m_SSUServer = new SSUServer (address->port);
 					else
 						m_SSUServer = new SSUServer (address->host, address->port);
-=======
-				if (!m_SSUServer && enableSSU)
-				{	
-					m_SSUServer = new SSUServer (address->port);
->>>>>>> effdb704
 					LogPrint (eLogInfo, "Transports: Start listening UDP port ", address->port);
 					try {
 						m_SSUServer->Start ();
