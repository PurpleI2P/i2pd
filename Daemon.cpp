--- conflicted
+++ resolved
@@ -220,9 +220,6 @@
       bool ntcp; i2p::config::GetOption("ntcp", ntcp);
       bool ssu; i2p::config::GetOption("ssu", ssu);
 			LogPrint(eLogInfo, "Daemon: starting Transports");
-<<<<<<< HEAD
-      i2p::transport::transports.Start();
-=======
 			i2p::transport::transports.Start(ntcp, ssu);
 			if (i2p::transport::transports.IsBoundNTCP() || i2p::transport::transports.IsBoundSSU()) {
 				LogPrint(eLogInfo, "Daemon: Transports started");
@@ -241,7 +238,6 @@
 				d.httpServer = std::unique_ptr<i2p::http::HTTPServer>(new i2p::http::HTTPServer(httpAddr, httpPort));
 				d.httpServer->Start();
 			}
->>>>>>> e868d427
 
 			
 			LogPrint(eLogInfo, "Daemon: starting Tunnels");
