--- conflicted
+++ resolved
@@ -34,18 +34,6 @@
 		m_SSLContext (m_Service, boost::asio::ssl::context::sslv23),
 		m_ShutdownTimer (m_Service)
 	{
-<<<<<<< HEAD
-		LoadConfig ();
-		// certificate
-		auto path = GetPath ();
-		if (!boost::filesystem::exists (path))
-		{
-			if (!boost::filesystem::create_directory (path))
-				LogPrint (eLogError, "Failed to create i2pcontrol directory");
-		}
-		if (!boost::filesystem::exists (path / I2P_CONTROL_KEY_FILE) ||
-			!boost::filesystem::exists (path / I2P_CONTROL_CERT_FILE))
-=======
 		i2p::config::GetOption("i2pcontrol.password", m_Password);
 
 		// certificate / keys
@@ -55,7 +43,6 @@
 		auto path = GetPath ();
 		if (!boost::filesystem::exists (path / i2pcp_crt) ||
 		    !boost::filesystem::exists (path / i2pcp_key))
->>>>>>> deb87f1d
 		{
 			LogPrint (eLogInfo, "I2PControl: creating new certificate for control connection");
 			CreateCertificate (i2pcp_crt.c_str(), i2pcp_key.c_str());
@@ -65,35 +52,6 @@
 		m_SSLContext.use_private_key_file ((path / i2pcp_crt).string (), boost::asio::ssl::context::pem);
 
 		// handlers
-<<<<<<< HEAD
-		m_MethodHandlers[I2P_CONTROL_METHOD_AUTHENTICATE] = &I2PControlService::AuthenticateHandler;
-		m_MethodHandlers[I2P_CONTROL_METHOD_ECHO] = &I2PControlService::EchoHandler;
-		m_MethodHandlers[I2P_CONTROL_METHOD_I2PCONTROL] = &I2PControlService::I2PControlHandler;
-		m_MethodHandlers[I2P_CONTROL_METHOD_ROUTER_INFO] = &I2PControlService::RouterInfoHandler;
-		m_MethodHandlers[I2P_CONTROL_METHOD_ROUTER_MANAGER] = &I2PControlService::RouterManagerHandler;
-		m_MethodHandlers[I2P_CONTROL_METHOD_NETWORK_SETTING] = &I2PControlService::NetworkSettingHandler;
-
-		// I2PControl
-		m_I2PControlHandlers[I2P_CONTROL_I2PCONTROL_PASSWORD] = &I2PControlService::PasswordHandler;
-
-		// RouterInfo
-		m_RouterInfoHandlers[I2P_CONTROL_ROUTER_INFO_UPTIME] = &I2PControlService::UptimeHandler;
-		m_RouterInfoHandlers[I2P_CONTROL_ROUTER_INFO_VERSION] = &I2PControlService::VersionHandler;
-		m_RouterInfoHandlers[I2P_CONTROL_ROUTER_INFO_STATUS] = &I2PControlService::StatusHandler;
-		m_RouterInfoHandlers[I2P_CONTROL_ROUTER_INFO_NETDB_KNOWNPEERS] = &I2PControlService::NetDbKnownPeersHandler;
-		m_RouterInfoHandlers[I2P_CONTROL_ROUTER_INFO_NETDB_ACTIVEPEERS] = &I2PControlService::NetDbActivePeersHandler;
-		m_RouterInfoHandlers[I2P_CONTROL_ROUTER_INFO_NET_STATUS] = &I2PControlService::NetStatusHandler;
-		m_RouterInfoHandlers[I2P_CONTROL_ROUTER_INFO_TUNNELS_PARTICIPATING] = &I2PControlService::TunnelsParticipatingHandler;
-		m_RouterInfoHandlers[I2P_CONTROL_ROUTER_INFO_BW_IB_1S] = &I2PControlService::InboundBandwidth1S ;
-		m_RouterInfoHandlers[I2P_CONTROL_ROUTER_INFO_BW_OB_1S] = &I2PControlService::OutboundBandwidth1S ;
-		m_RouterInfoHandlers[I2P_CONTROL_ROUTER_INFO_NET_TOTAL_RB] = &I2PControlService::NetTotalReceivedBytes;
-		m_RouterInfoHandlers[I2P_CONTROL_ROUTER_INFO_NET_TOTAL_SB] = &I2PControlService::NetTotalSentBytes;
-
-		// RouterManager
-		m_RouterManagerHandlers[I2P_CONTROL_ROUTER_MANAGER_SHUTDOWN] = &I2PControlService::ShutdownHandler;
-		m_RouterManagerHandlers[I2P_CONTROL_ROUTER_MANAGER_SHUTDOWN_GRACEFUL] = &I2PControlService::ShutdownGracefulHandler;
-		m_RouterManagerHandlers[I2P_CONTROL_ROUTER_MANAGER_RESEED] = &I2PControlService::ReseedHandler;
-=======
 		m_MethodHandlers["Authenticate"]   = &I2PControlService::AuthenticateHandler;
 		m_MethodHandlers["Echo"]           = &I2PControlService::EchoHandler;
 		m_MethodHandlers["I2PControl"]     = &I2PControlService::I2PControlHandler;
@@ -114,12 +72,13 @@
 		m_RouterInfoHandlers["i2p.router.net.bw.outbound.1s"] = &I2PControlService::OutboundBandwidth1S;
 		m_RouterInfoHandlers["i2p.router.net.status"]         = &I2PControlService::NetStatusHandler;
 		m_RouterInfoHandlers["i2p.router.net.tunnels.participating"] = &I2PControlService::TunnelsParticipatingHandler;
+		m_RouterInfoHandlers["i2p.router.net.total.received.bytes"]  = &I2PControlService::NetTotalReceivedBytes;
+		m_RouterInfoHandlers["i2p.router.net.total.sent.bytes"]      = &I2PControlService::NetTotalSentBytes;
 
 		// RouterManager	
 		m_RouterManagerHandlers["Reseed"]           = &I2PControlService::ReseedHandler;
 		m_RouterManagerHandlers["Shutdown"]         = &I2PControlService::ShutdownHandler; 
 		m_RouterManagerHandlers["ShutdownGraceful"] = &I2PControlService::ShutdownGracefulHandler;
->>>>>>> deb87f1d
 	}
 
 	I2PControlService::~I2PControlService ()
@@ -127,52 +86,6 @@
 		Stop ();
 	}
 
-<<<<<<< HEAD
-	void I2PControlService::LoadConfig ()
-	{
-		auto path = GetPath ();
-		if (!boost::filesystem::exists (path))
-		{
-			if (!boost::filesystem::create_directory (path))
-				LogPrint (eLogError, "Failed to create i2pcontrol directory");
-		}
-		boost::property_tree::ptree pt;
-		auto filename = path / I2P_CONTROL_CONFIG_FILE;
-		bool isNew = true;
-		if (boost::filesystem::exists (filename))
-		{
-			try
-			{
-				boost::property_tree::read_ini (filename.string (), pt);
-				isNew = false;
-			}
-			catch (std::exception& ex)
-			{
-				LogPrint (eLogError, "Can't read ", filename, ": ", ex.what ());
-			}
-		}
-		m_Password = pt.get (I2P_CONTROL_I2PCONTROL_PASSWORD, I2P_CONTROL_DEFAULT_PASSWORD);
-		if (isNew) SaveConfig ();
-	}
-
-	void I2PControlService::SaveConfig ()
-	{
-		boost::property_tree::ptree pt;
-		pt.put (I2P_CONTROL_I2PCONTROL_PASSWORD, m_Password);
-		auto filename = GetPath () / I2P_CONTROL_CONFIG_FILE;
-		// we take care about directory in LoadConfig
-		try
-		{
-			boost::property_tree::write_ini (filename.string (), pt);
-		}
-		catch (std::exception& ex)
-		{
-			LogPrint (eLogError, "Can't write ", filename, ": ", ex.what ());
-		}
-	}
-
-=======
->>>>>>> deb87f1d
 	void I2PControlService::Start ()
 	{
 		if (!m_IsRunning)
@@ -203,24 +116,12 @@
 	{
 		while (m_IsRunning)
 		{
-<<<<<<< HEAD
-			try
-			{
-				m_Service.run ();
-			}
-			catch (std::exception& ex)
-			{
-				LogPrint (eLogError, "I2PControl: ", ex.what ());
-			}
-		}
-=======
 			try {
 				m_Service.run ();
 			} catch (std::exception& ex) {
 				LogPrint (eLogError, "I2PControl: runtime exception: ", ex.what ());
 			}	
 		}	
->>>>>>> deb87f1d
 	}
 
 	void I2PControlService::Accept ()
@@ -235,16 +136,9 @@
 		if (ecode != boost::asio::error::operation_aborted)
 			Accept ();
 
-<<<<<<< HEAD
-		if (!ecode)
-		{
-			LogPrint (eLogInfo, "New I2PControl request from ", socket->lowest_layer ().remote_endpoint ());
-			Handshake (socket);
-=======
 		if (ecode) {
 			LogPrint (eLogError, "I2PControl: accept error: ",  ecode.message ());
 			return;
->>>>>>> deb87f1d
 		}
 		LogPrint (eLogDebug, "I2PControl: new request from ", socket->lowest_layer ().remote_endpoint ());
 		Handshake (socket);
@@ -258,22 +152,12 @@
 
 	void I2PControlService::HandleHandshake (const boost::system::error_code& ecode, std::shared_ptr<ssl_socket> socket)
 	{
-<<<<<<< HEAD
-		if (!ecode)
-		{
-			//std::this_thread::sleep_for (std::chrono::milliseconds(5));
-			ReadRequest (socket);
-		}
-		else
-			LogPrint (eLogError, "I2PControl handshake error: ",  ecode.message ());
-=======
 		if (ecode) {
 			LogPrint (eLogError, "I2PControl: handshake error: ", ecode.message ());
 			return;
 		}	
 		//std::this_thread::sleep_for (std::chrono::milliseconds(5));
 		ReadRequest (socket);
->>>>>>> deb87f1d
 	}
 
 	void I2PControlService::ReadRequest (std::shared_ptr<ssl_socket> socket)
@@ -337,14 +221,8 @@
 				if (it != m_MethodHandlers.end ())
 				{
 					std::ostringstream response;
-<<<<<<< HEAD
-					response << "{\"id\":" << pt.get<std::string>(I2P_CONTROL_PROPERTY_ID) << ",\"result\":{";
-
-					(this->*(it->second))(pt.get_child (I2P_CONTROL_PROPERTY_PARAMS), response);
-=======
 					response << "{\"id\":" << id << ",\"result\":{";
 					(this->*(it->second))(pt.get_child ("params"), response);
->>>>>>> deb87f1d
 					response << "},\"jsonrpc\":\"2.0\"}";
 					SendResponse (socket, buf, response, isHtml);
 				}
@@ -430,25 +308,15 @@
 		InsertParam (results, "API", api);
 		results << ",";
 		std::string token = boost::lexical_cast<std::string>(i2p::util::GetSecondsSinceEpoch ());
-<<<<<<< HEAD
-		m_Tokens.insert (token);
-		InsertParam (results, I2P_CONTROL_PARAM_TOKEN, token);
-	}
-=======
 		m_Tokens.insert (token);	
 		InsertParam (results, "Token", token);
 	}	
->>>>>>> deb87f1d
 
 	void I2PControlService::EchoHandler (const boost::property_tree::ptree& params, std::ostringstream& results)
 	{
 		auto echo = params.get<std::string> ("Echo");
 		LogPrint (eLogDebug, "I2PControl Echo Echo=", echo);
-<<<<<<< HEAD
-		InsertParam (results, I2P_CONTROL_PARAM_RESULT, echo);
-=======
 		InsertParam (results, "Result", echo);
->>>>>>> deb87f1d
 	}
 
 
@@ -466,13 +334,8 @@
 				InsertParam (results, it.first, "");
 			}
 			else
-<<<<<<< HEAD
-				LogPrint (eLogError, "I2PControl I2PControl unknown request ", it.first);
-		}
-=======
 				LogPrint (eLogError, "I2PControl: I2PControl unknown request: ", it.first);
 		}	
->>>>>>> deb87f1d
 	}
 
 	void I2PControlService::PasswordHandler (const std::string& value)
@@ -502,22 +365,13 @@
 
 	void I2PControlService::UptimeHandler (std::ostringstream& results)
 	{
-<<<<<<< HEAD
-		InsertParam (results, I2P_CONTROL_ROUTER_INFO_UPTIME, (int)i2p::context.GetUptime ()*1000);
-=======
 		InsertParam (results, "i2p.router.uptime", (int)i2p::context.GetUptime ()*1000);	
->>>>>>> deb87f1d
 	}
 
 	void I2PControlService::VersionHandler (std::ostringstream& results)
 	{
-<<<<<<< HEAD
-		InsertParam (results, I2P_CONTROL_ROUTER_INFO_VERSION, VERSION);
-	}
-=======
 		InsertParam (results, "i2p.router.version", VERSION);
 	}	
->>>>>>> deb87f1d
 
 	void I2PControlService::StatusHandler (std::ostringstream& results)
 	{
@@ -526,20 +380,12 @@
 
 	void I2PControlService::NetDbKnownPeersHandler (std::ostringstream& results)
 	{
-<<<<<<< HEAD
-		InsertParam (results, I2P_CONTROL_ROUTER_INFO_NETDB_KNOWNPEERS, i2p::data::netdb.GetNumRouters ());
-=======
 		InsertParam (results, "i2p.router.netdb.knownpeers", i2p::data::netdb.GetNumRouters ());	
->>>>>>> deb87f1d
 	}
 
 	void I2PControlService::NetDbActivePeersHandler (std::ostringstream& results)
 	{
-<<<<<<< HEAD
-		InsertParam (results, I2P_CONTROL_ROUTER_INFO_NETDB_ACTIVEPEERS, (int)i2p::transport::transports.GetPeers ().size ());
-=======
 		InsertParam (results, "i2p.router.netdb.activepeers", (int)i2p::transport::transports.GetPeers ().size ());	
->>>>>>> deb87f1d
 	}
 
 	void I2PControlService::NetStatusHandler (std::ostringstream& results)
@@ -567,12 +413,12 @@
 
 	void I2PControlService::NetTotalReceivedBytes (std::ostringstream& results)
 	{
-		InsertParam (results, I2P_CONTROL_ROUTER_INFO_NET_TOTAL_RB, (double)i2p::transport::transports.GetTotalReceivedBytes ());
+		InsertParam (results, "i2p.router.net.total.received.bytes", (double)i2p::transport::transports.GetTotalReceivedBytes ());
 	}
 
 	void I2PControlService::NetTotalSentBytes (std::ostringstream& results)
 	{
-		InsertParam (results, I2P_CONTROL_ROUTER_INFO_NET_TOTAL_SB, (double)i2p::transport::transports.GetTotalSentBytes ());
+		InsertParam (results, "i2p.router.net.total.sent.bytes",     (double)i2p::transport::transports.GetTotalSentBytes ());
 	}
 
 // RouterManager
@@ -581,15 +427,6 @@
 	{
 		for (auto it = params.begin (); it != params.end (); it++)
 		{
-<<<<<<< HEAD
-			if (it != params.begin ()) results << ",";
-			LogPrint (eLogDebug, it->first);
-			auto it1 = m_RouterManagerHandlers.find (it->first);
-			if (it1 != m_RouterManagerHandlers.end ())
-				(this->*(it1->second))(results);
-			else
-				LogPrint (eLogError, "I2PControl RouterManager unknown request ", it->first);
-=======
 			if (it != params.begin ()) results << ",";	
 			LogPrint (eLogDebug, "I2PControl: RouterManager request: ", it->first);
 			auto it1 = m_RouterManagerHandlers.find (it->first);
@@ -597,7 +434,6 @@
 				(this->*(it1->second))(results);	
 			} else
 				LogPrint (eLogError, "I2PControl: RouterManager unknown request: ", it->first);
->>>>>>> deb87f1d
 		}
 	}
 
@@ -630,13 +466,8 @@
 
 	void I2PControlService::ReseedHandler (std::ostringstream& results)
 	{
-<<<<<<< HEAD
-		LogPrint (eLogInfo, "Reseed requested");
-		InsertParam (results, I2P_CONTROL_ROUTER_MANAGER_SHUTDOWN, "");
-=======
 		LogPrint (eLogInfo, "I2PControl: Reseed requested");
 		InsertParam (results, "Reseed", "");
->>>>>>> deb87f1d
 		i2p::data::netdb.Reseed ();
 	}
 
@@ -645,33 +476,18 @@
 	{
 		for (auto it = params.begin (); it != params.end (); it++)
 		{
-<<<<<<< HEAD
-			if (it != params.begin ()) results << ",";
-			LogPrint (eLogDebug, it->first);
-			auto it1 = m_NetworkSettingHandlers.find (it->first);
-			if (it1 != m_NetworkSettingHandlers.end ())
-				(this->*(it1->second))(it->second.data (), results);
-			else
-				LogPrint (eLogError, "I2PControl NetworkSetting unknown request ", it->first);
-		}
-	}
-
-	// certificate
-	void I2PControlService::CreateCertificate ()
-=======
 			if (it != params.begin ()) results << ",";	
 			LogPrint (eLogDebug, "I2PControl: NetworkSetting request: ", it->first);
 			auto it1 = m_NetworkSettingHandlers.find (it->first);
 			if (it1 != m_NetworkSettingHandlers.end ()) {
 				(this->*(it1->second))(it->second.data (), results);	
 			} else
-				LogPrint (eLogError, "I2PControl NetworkSetting unknown request: ", it->first);
+				LogPrint (eLogError, "I2PControl: NetworkSetting unknown request: ", it->first);
 		}
 	}
 
 	// certificate	
 	void I2PControlService::CreateCertificate (const char *crt_path, const char *key_path)
->>>>>>> deb87f1d
 	{
 		FILE *f = NULL;
 		EVP_PKEY * pkey = EVP_PKEY_new ();
@@ -693,52 +509,28 @@
 			X509_NAME_add_entry_by_txt (name, "CN", MBSTRING_ASC, (unsigned char *)I2P_CONTROL_CERTIFICATE_COMMON_NAME, -1, -1, 0); // common name
 			X509_set_issuer_name (x509, name); // set issuer to ourselves
 			X509_sign (x509, pkey, EVP_sha1 ()); // sign
-<<<<<<< HEAD
-			// save key and certificate
-			// keys
-			auto filename = GetPath () / I2P_CONTROL_KEY_FILE;
-			FILE * f= fopen (filename.string ().c_str (), "wb");
-			if (f)
-			{
-				PEM_write_PrivateKey (f, pkey, NULL, NULL, 0, NULL, NULL);
-=======
 
 			// save cert
 			if ((f = fopen (crt_path, "wb")) != NULL) {
 				LogPrint (eLogInfo, "I2PControl: saving new cert to ", crt_path);
 				PEM_write_X509 (f, x509);
->>>>>>> deb87f1d
 				fclose (f);
 			} else {
 				LogPrint (eLogError, "I2PControl: can't write cert: ", strerror(errno));
 			}
-<<<<<<< HEAD
-			else
-				LogPrint (eLogError, "Can't open file ", filename);
-			// certificate
-			filename = GetPath () / I2P_CONTROL_CERT_FILE;
-			f= fopen (filename.string ().c_str (), "wb");
-			if (f)
-			{
-				PEM_write_X509 (f, x509);
-=======
 
 			// save key
 			if ((f = fopen (key_path, "wb")) != NULL) {
 				LogPrint (eLogInfo, "I2PControl: saving cert key to : ", key_path);
 				PEM_write_PrivateKey (f, pkey, NULL, NULL, 0, NULL, NULL);
->>>>>>> deb87f1d
 				fclose (f);
 			} else {
 				LogPrint (eLogError, "I2PControl: can't write key: ", strerror(errno));
 			}
 
 			X509_free (x509);
-<<<<<<< HEAD
-=======
 		} else {
 			LogPrint (eLogError, "I2PControl: can't create RSA key for certificate");
->>>>>>> deb87f1d
 		}
 		EVP_PKEY_free (pkey);
 	}
