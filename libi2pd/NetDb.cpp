--- conflicted
+++ resolved
@@ -1213,18 +1213,9 @@
 				return !router->IsHidden () && router != compatibleWith &&
 					(reverse ? compatibleWith->IsReachableFrom (*router) :
 						router->IsReachableFrom (*compatibleWith)) &&
-<<<<<<< HEAD
 					(router->GetCaps () & RouterInfo::eHighBandwidth) &&
-#if defined(__x86_64__)
-					router->GetVersion () >= NETDB_MIN_HIGHBANDWIDTH_VERSION;
-#else
-					router->GetIdentity ()->GetCryptoKeyType () == i2p::data::CRYPTO_KEY_TYPE_ECIES_X25519_AEAD;
-#endif
-=======
-					(router->GetCaps () & RouterInfo::eHighBandwidth) &&			
 					router->GetVersion () >= NETDB_MIN_HIGHBANDWIDTH_VERSION &&
 					router->IsECIES ();
->>>>>>> 349022ae
 			});
 	}
 
