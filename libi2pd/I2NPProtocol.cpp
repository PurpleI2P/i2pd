/*
* Copyright (c) 2013-2021, The PurpleI2P Project
*
* This file is part of Purple i2pd project and licensed under BSD3
*
* See full license text in LICENSE file at top of project tree
*/

#include <string.h>
#include <atomic>
#include "Base.h"
#include "Log.h"
#include "Crypto.h"
#include "I2PEndian.h"
#include "Timestamp.h"
#include "RouterContext.h"
#include "NetDb.hpp"
#include "Tunnel.h"
#include "Transports.h"
#include "Garlic.h"
#include "ECIESX25519AEADRatchetSession.h"
#include "I2NPProtocol.h"
#include "version.h"

using namespace i2p::transport;

namespace i2p
{
	std::shared_ptr<I2NPMessage> NewI2NPMessage ()
	{
		return std::make_shared<I2NPMessageBuffer<I2NP_MAX_MESSAGE_SIZE> >();
	}

	std::shared_ptr<I2NPMessage> NewI2NPShortMessage ()
	{
		return std::make_shared<I2NPMessageBuffer<I2NP_MAX_SHORT_MESSAGE_SIZE> >();
	}

	std::shared_ptr<I2NPMessage> NewI2NPTunnelMessage (bool endpoint)
	{
		I2NPMessage * msg = nullptr;
		if (endpoint)
		{
			// should fit two tunnel message + tunnel gateway header, enough for one garlic encrypted streaming packet
			msg = new I2NPMessageBuffer<2*i2p::tunnel::TUNNEL_DATA_MSG_SIZE + I2NP_HEADER_SIZE + TUNNEL_GATEWAY_HEADER_SIZE + 28>(); // reserved for alignment and NTCP 16 + 6 + 6
			msg->Align (6);
			msg->offset += TUNNEL_GATEWAY_HEADER_SIZE; // reserve room for TunnelGateway header
		}
		else
		{
			msg = new I2NPMessageBuffer<i2p::tunnel::TUNNEL_DATA_MSG_SIZE + I2NP_HEADER_SIZE + 34>(); // reserved for alignment and NTCP 16 + 6 + 12
			msg->Align (12);
		}
		return std::shared_ptr<I2NPMessage>(msg);
	}

	std::shared_ptr<I2NPMessage> NewI2NPMessage (size_t len)
	{
		return (len < I2NP_MAX_SHORT_MESSAGE_SIZE - I2NP_HEADER_SIZE - 2) ? NewI2NPShortMessage () : NewI2NPMessage ();
	}

	void I2NPMessage::FillI2NPMessageHeader (I2NPMessageType msgType, uint32_t replyMsgID, bool checksum)
	{
		SetTypeID (msgType);
		if (!replyMsgID) RAND_bytes ((uint8_t *)&replyMsgID, 4);
		SetMsgID (replyMsgID);
		SetExpiration (i2p::util::GetMillisecondsSinceEpoch () + I2NP_MESSAGE_EXPIRATION_TIMEOUT);
		UpdateSize ();
		if (checksum) UpdateChks ();
	}

	void I2NPMessage::RenewI2NPMessageHeader ()
	{
		uint32_t msgID;
		RAND_bytes ((uint8_t *)&msgID, 4);
		SetMsgID (msgID);
		SetExpiration (i2p::util::GetMillisecondsSinceEpoch () + I2NP_MESSAGE_EXPIRATION_TIMEOUT);
	}

	bool I2NPMessage::IsExpired () const
	{
		auto ts = i2p::util::GetMillisecondsSinceEpoch ();
		auto exp = GetExpiration ();
		return (ts > exp + I2NP_MESSAGE_CLOCK_SKEW) || (ts < exp - 3*I2NP_MESSAGE_CLOCK_SKEW); // check if expired or too far in future
	}

	std::shared_ptr<I2NPMessage> CreateI2NPMessage (I2NPMessageType msgType, const uint8_t * buf, size_t len, uint32_t replyMsgID)
	{
		auto msg = NewI2NPMessage (len);
		if (msg->Concat (buf, len) < len)
			LogPrint (eLogError, "I2NP: Message length ", len, " exceeds max length ", msg->maxLen);
		msg->FillI2NPMessageHeader (msgType, replyMsgID);
		return msg;
	}

	std::shared_ptr<I2NPMessage> CreateI2NPMessage (const uint8_t * buf, size_t len, std::shared_ptr<i2p::tunnel::InboundTunnel> from)
	{
		auto msg = NewI2NPMessage ();
		if (msg->offset + len < msg->maxLen)
		{
			memcpy (msg->GetBuffer (), buf, len);
			msg->len = msg->offset + len;
			msg->from = from;
		}
		else
			LogPrint (eLogError, "I2NP: Message length ", len, " exceeds max length");
		return msg;
	}

	std::shared_ptr<I2NPMessage> CopyI2NPMessage (std::shared_ptr<I2NPMessage> msg)
	{
		if (!msg) return nullptr;
		auto newMsg = NewI2NPMessage (msg->len);
		newMsg->offset = msg->offset;
		*newMsg = *msg;
		return newMsg;
	}

	std::shared_ptr<I2NPMessage> CreateDeliveryStatusMsg (uint32_t msgID)
	{
		auto m = NewI2NPShortMessage ();
		uint8_t * buf = m->GetPayload ();
		if (msgID)
		{
			htobe32buf (buf + DELIVERY_STATUS_MSGID_OFFSET, msgID);
			htobe64buf (buf + DELIVERY_STATUS_TIMESTAMP_OFFSET, i2p::util::GetMillisecondsSinceEpoch ());
		}
		else // for SSU establishment
		{
			RAND_bytes ((uint8_t *)&msgID, 4);
			htobe32buf (buf + DELIVERY_STATUS_MSGID_OFFSET, msgID);
			htobe64buf (buf + DELIVERY_STATUS_TIMESTAMP_OFFSET, i2p::context.GetNetID ());
		}
		m->len += DELIVERY_STATUS_SIZE;
		m->FillI2NPMessageHeader (eI2NPDeliveryStatus);
		return m;
	}

	std::shared_ptr<I2NPMessage> CreateRouterInfoDatabaseLookupMsg (const uint8_t * key, const uint8_t * from,
		uint32_t replyTunnelID, bool exploratory, std::set<i2p::data::IdentHash> * excludedPeers)
	{
		auto m = excludedPeers ? NewI2NPMessage () : NewI2NPShortMessage ();
		uint8_t * buf = m->GetPayload ();
		memcpy (buf, key, 32); // key
		buf += 32;
		memcpy (buf, from, 32); // from
		buf += 32;
		uint8_t flag = exploratory ? DATABASE_LOOKUP_TYPE_EXPLORATORY_LOOKUP : DATABASE_LOOKUP_TYPE_ROUTERINFO_LOOKUP;
		if (replyTunnelID)
		{
			*buf = flag | DATABASE_LOOKUP_DELIVERY_FLAG; // set delivery flag
			htobe32buf (buf+1, replyTunnelID);
			buf += 5;
		}
		else
		{
			*buf = flag; // flag
			buf++;
		}

		if (excludedPeers)
		{
			int cnt = excludedPeers->size ();
			htobe16buf (buf, cnt);
			buf += 2;
			for (auto& it: *excludedPeers)
			{
				memcpy (buf, it, 32);
				buf += 32;
			}
		}
		else
		{
			// nothing to exclude
			htobuf16 (buf, 0);
			buf += 2;
		}

		m->len += (buf - m->GetPayload ());
		m->FillI2NPMessageHeader (eI2NPDatabaseLookup);
		return m;
	}

	std::shared_ptr<I2NPMessage> CreateLeaseSetDatabaseLookupMsg (const i2p::data::IdentHash& dest,
		const std::set<i2p::data::IdentHash>& excludedFloodfills,
		std::shared_ptr<const i2p::tunnel::InboundTunnel> replyTunnel, const uint8_t * replyKey,
	    const uint8_t * replyTag, bool replyECIES)
	{
		int cnt = excludedFloodfills.size ();
		auto m = cnt > 7 ? NewI2NPMessage () : NewI2NPShortMessage ();
		uint8_t * buf = m->GetPayload ();
		memcpy (buf, dest, 32); // key
		buf += 32;
		memcpy (buf, replyTunnel->GetNextIdentHash (), 32); // reply tunnel GW
		buf += 32;
		*buf = DATABASE_LOOKUP_DELIVERY_FLAG | DATABASE_LOOKUP_TYPE_LEASESET_LOOKUP; // flags
		*buf |= (replyECIES ? DATABASE_LOOKUP_ECIES_FLAG : DATABASE_LOOKUP_ENCRYPTION_FLAG);
		buf ++;
		htobe32buf (buf, replyTunnel->GetNextTunnelID ()); // reply tunnel ID
		buf += 4;

		// excluded
		if (cnt > 512)
		{
			LogPrint (eLogWarning, "I2NP: Too many peers to exclude ", cnt, " for DatabaseLookup");
			cnt = 0;
		}
		htobe16buf (buf, cnt);
		buf += 2;
		if (cnt > 0)
		{
			for (auto& it: excludedFloodfills)
			{
				memcpy (buf, it, 32);
				buf += 32;
			}
		}
		// encryption
		memcpy (buf, replyKey, 32);
		buf[32] = 1; // 1 tag
		if (replyECIES)
		{
			memcpy (buf + 33, replyTag, 8); // 8 bytes tag
			buf += 41;
		}
		else
		{
			memcpy (buf + 33, replyTag, 32); // 32 bytes tag
			buf += 65;
		}

		m->len += (buf - m->GetPayload ());
		m->FillI2NPMessageHeader (eI2NPDatabaseLookup);
		return m;
	}

	std::shared_ptr<I2NPMessage> CreateDatabaseSearchReply (const i2p::data::IdentHash& ident,
		std::vector<i2p::data::IdentHash> routers)
	{
		auto m = NewI2NPShortMessage ();
		uint8_t * buf = m->GetPayload ();
		size_t len = 0;
		memcpy (buf, ident, 32);
		len += 32;
		buf[len] = routers.size ();
		len++;
		for (const auto& it: routers)
		{
			memcpy (buf + len, it, 32);
			len += 32;
		}
		memcpy (buf + len, i2p::context.GetRouterInfo ().GetIdentHash (), 32);
		len += 32;
		m->len += len;
		m->FillI2NPMessageHeader (eI2NPDatabaseSearchReply);
		return m;
	}

	std::shared_ptr<I2NPMessage> CreateDatabaseStoreMsg (std::shared_ptr<const i2p::data::RouterInfo> router,
		uint32_t replyToken, std::shared_ptr<const i2p::tunnel::InboundTunnel> replyTunnel)
	{
		if (!router) // we send own RouterInfo
			router = context.GetSharedRouterInfo ();

		if (!router->GetBuffer ())
		{
			LogPrint (eLogError, "I2NP: Invalid RouterInfo buffer for DatabaseStore");
			return nullptr;
		}

		auto m = NewI2NPShortMessage ();
		uint8_t * payload = m->GetPayload ();

		memcpy (payload + DATABASE_STORE_KEY_OFFSET, router->GetIdentHash (), 32);
		payload[DATABASE_STORE_TYPE_OFFSET] = 0; // RouterInfo
		htobe32buf (payload + DATABASE_STORE_REPLY_TOKEN_OFFSET, replyToken);
		uint8_t * buf = payload + DATABASE_STORE_HEADER_SIZE;
		if (replyToken)
		{
			if (replyTunnel)
			{
				htobe32buf (buf, replyTunnel->GetNextTunnelID ());
				buf += 4; // reply tunnelID
				memcpy (buf, replyTunnel->GetNextIdentHash (), 32);
				buf += 32; // reply tunnel gateway
			}
			else
			{
				memset (buf, 0, 4); // zero tunnelID means direct reply
				buf += 4;
				memcpy (buf, context.GetIdentHash (), 32);
				buf += 32;
			}
		}

		uint8_t * sizePtr = buf;
		buf += 2;
		m->len += (buf - payload); // payload size
		size_t size = 0;
		if (router->GetBufferLen () + (buf - payload) <= 940) // fits one tunnel message
			size = i2p::data::GzipNoCompression (router->GetBuffer (), router->GetBufferLen (), buf, m->maxLen -m->len);
		else
		{
			i2p::data::GzipDeflator deflator;
			size = deflator.Deflate (router->GetBuffer (), router->GetBufferLen (), buf, m->maxLen -m->len);
		}
		if (size)
		{
			htobe16buf (sizePtr, size); // size
			m->len += size;
		}
		else
			m = nullptr;
		if (m)
			m->FillI2NPMessageHeader (eI2NPDatabaseStore);
		return m;
	}

	std::shared_ptr<I2NPMessage> CreateDatabaseStoreMsg (const i2p::data::IdentHash& storeHash, std::shared_ptr<const i2p::data::LeaseSet> leaseSet)
	{
		if (!leaseSet) return nullptr;
		auto m = NewI2NPShortMessage ();
		uint8_t * payload = m->GetPayload ();
		memcpy (payload + DATABASE_STORE_KEY_OFFSET, storeHash, 32);
		payload[DATABASE_STORE_TYPE_OFFSET] = leaseSet->GetStoreType (); // 1 for LeaseSet
		htobe32buf (payload + DATABASE_STORE_REPLY_TOKEN_OFFSET, 0);
		size_t size = DATABASE_STORE_HEADER_SIZE;
		memcpy (payload + size, leaseSet->GetBuffer (), leaseSet->GetBufferLen ());
		size += leaseSet->GetBufferLen ();
		m->len += size;
		m->FillI2NPMessageHeader (eI2NPDatabaseStore);
		return m;
	}

	std::shared_ptr<I2NPMessage> CreateDatabaseStoreMsg (std::shared_ptr<const i2p::data::LocalLeaseSet> leaseSet, uint32_t replyToken, std::shared_ptr<const i2p::tunnel::InboundTunnel> replyTunnel)
	{
		if (!leaseSet) return nullptr;
		auto m = NewI2NPShortMessage ();
		uint8_t * payload = m->GetPayload ();
		memcpy (payload + DATABASE_STORE_KEY_OFFSET, leaseSet->GetStoreHash (), 32);
		payload[DATABASE_STORE_TYPE_OFFSET] = leaseSet->GetStoreType (); // LeaseSet or LeaseSet2
		htobe32buf (payload + DATABASE_STORE_REPLY_TOKEN_OFFSET, replyToken);
		size_t size = DATABASE_STORE_HEADER_SIZE;
		if (replyToken && replyTunnel)
		{
			if (replyTunnel)
			{
				htobe32buf (payload + size, replyTunnel->GetNextTunnelID ());
				size += 4; // reply tunnelID
				memcpy (payload + size, replyTunnel->GetNextIdentHash (), 32);
				size += 32; // reply tunnel gateway
			}
			else
				htobe32buf (payload + DATABASE_STORE_REPLY_TOKEN_OFFSET, 0);
		}
		memcpy (payload + size, leaseSet->GetBuffer (), leaseSet->GetBufferLen ());
		size += leaseSet->GetBufferLen ();
		m->len += size;
		m->FillI2NPMessageHeader (eI2NPDatabaseStore);
		return m;
	}

	bool IsRouterInfoMsg (std::shared_ptr<I2NPMessage> msg)
	{
		if (!msg || msg->GetTypeID () != eI2NPDatabaseStore) return false;
		return !msg->GetPayload ()[DATABASE_STORE_TYPE_OFFSET]; // 0- RouterInfo
	}

	static uint16_t g_MaxNumTransitTunnels = DEFAULT_MAX_NUM_TRANSIT_TUNNELS; // TODO:
	void SetMaxNumTransitTunnels (uint16_t maxNumTransitTunnels)
	{
		if (maxNumTransitTunnels > 0 && g_MaxNumTransitTunnels != maxNumTransitTunnels)
		{
			LogPrint (eLogDebug, "I2NP: Max number of transit tunnels set to ", maxNumTransitTunnels);
			g_MaxNumTransitTunnels = maxNumTransitTunnels;
		}
	}

	uint16_t GetMaxNumTransitTunnels ()
	{
		return g_MaxNumTransitTunnels;
	}

	static bool HandleBuildRequestRecords (int num, uint8_t * records, uint8_t * clearText)
	{
		for (int i = 0; i < num; i++)
		{
			uint8_t * record = records + i*TUNNEL_BUILD_RECORD_SIZE;
			if (!memcmp (record + BUILD_REQUEST_RECORD_TO_PEER_OFFSET, (const uint8_t *)i2p::context.GetRouterInfo ().GetIdentHash (), 16))
			{
				LogPrint (eLogDebug, "I2NP: Build request record ", i, " is ours");
				if (!i2p::context.DecryptTunnelBuildRecord (record + BUILD_REQUEST_RECORD_ENCRYPTED_OFFSET, clearText)) return false;
				uint8_t retCode = 0;
				// replace record to reply
				if (i2p::context.AcceptsTunnels () &&
					i2p::tunnel::tunnels.GetTransitTunnels ().size () <= g_MaxNumTransitTunnels &&
					!i2p::transport::transports.IsBandwidthExceeded () &&
					!i2p::transport::transports.IsTransitBandwidthExceeded ())
				{
<<<<<<< HEAD
					auto transitTunnel = isECIES ?
						i2p::tunnel::CreateTransitTunnel (
=======
					auto transitTunnel = i2p::tunnel::CreateTransitTunnel (
>>>>>>> 76dca1b4
							bufbe32toh (clearText + ECIES_BUILD_REQUEST_RECORD_RECEIVE_TUNNEL_OFFSET),
							clearText + ECIES_BUILD_REQUEST_RECORD_NEXT_IDENT_OFFSET,
							bufbe32toh (clearText + ECIES_BUILD_REQUEST_RECORD_NEXT_TUNNEL_OFFSET),
							clearText + ECIES_BUILD_REQUEST_RECORD_LAYER_KEY_OFFSET,
							clearText + ECIES_BUILD_REQUEST_RECORD_IV_KEY_OFFSET,
							clearText[ECIES_BUILD_REQUEST_RECORD_FLAG_OFFSET] & TUNNEL_BUILD_RECORD_GATEWAY_FLAG,
							clearText[ECIES_BUILD_REQUEST_RECORD_FLAG_OFFSET] & TUNNEL_BUILD_RECORD_ENDPOINT_FLAG);
					i2p::tunnel::tunnels.AddTransitTunnel (transitTunnel);
				}
				else
					retCode = 30; // always reject with bandwidth reason (30)

<<<<<<< HEAD
				if (isECIES)
				{
					memset (record + ECIES_BUILD_RESPONSE_RECORD_OPTIONS_OFFSET, 0, 2); // no options
					record[ECIES_BUILD_RESPONSE_RECORD_RET_OFFSET] = retCode;
				}
				else
				{
					record[BUILD_RESPONSE_RECORD_RET_OFFSET] = retCode;
					SHA256 (record + BUILD_RESPONSE_RECORD_PADDING_OFFSET, BUILD_RESPONSE_RECORD_PADDING_SIZE + 1, // + 1 byte of ret
						record + BUILD_RESPONSE_RECORD_HASH_OFFSET);
				}
=======
				memset (record + ECIES_BUILD_RESPONSE_RECORD_OPTIONS_OFFSET, 0, 2); // no options
				record[ECIES_BUILD_RESPONSE_RECORD_RET_OFFSET] = retCode; 
>>>>>>> 76dca1b4
				// encrypt reply
				i2p::crypto::CBCEncryption encryption;
				for (int j = 0; j < num; j++)
				{
					uint8_t * reply = records + j*TUNNEL_BUILD_RECORD_SIZE;
<<<<<<< HEAD
					if (isECIES)
					{
						if (j == i)
						{
							uint8_t nonce[12];
							memset (nonce, 0, 12);
							auto& noiseState = i2p::context.GetCurrentNoiseState ();
							if (!i2p::crypto::AEADChaCha20Poly1305 (reply, TUNNEL_BUILD_RECORD_SIZE - 16,
								noiseState.m_H, 32, noiseState.m_CK, nonce, reply, TUNNEL_BUILD_RECORD_SIZE, true)) // encrypt
							{
								LogPrint (eLogWarning, "I2NP: Reply AEAD encryption failed");
								return false;
							}
						}
						else
						{
							encryption.SetKey (clearText + ECIES_BUILD_REQUEST_RECORD_REPLY_KEY_OFFSET);
							encryption.SetIV (clearText + ECIES_BUILD_REQUEST_RECORD_REPLY_IV_OFFSET);
							encryption.Encrypt(reply, TUNNEL_BUILD_RECORD_SIZE, reply);
						}
					}
					else
					{
						encryption.SetKey (clearText + BUILD_REQUEST_RECORD_REPLY_KEY_OFFSET);
						encryption.SetIV (clearText + BUILD_REQUEST_RECORD_REPLY_IV_OFFSET);
=======
					if (j == i)
					{
						uint8_t nonce[12];
						memset (nonce, 0, 12);
						auto& noiseState = i2p::context.GetCurrentNoiseState ();
						if (!i2p::crypto::AEADChaCha20Poly1305 (reply, TUNNEL_BUILD_RECORD_SIZE - 16, 
							noiseState.m_H, 32, noiseState.m_CK, nonce, reply, TUNNEL_BUILD_RECORD_SIZE, true)) // encrypt
						{
							LogPrint (eLogWarning, "I2NP: Reply AEAD encryption failed");
							return false;
						}	
					}
					else
					{	
						encryption.SetKey (clearText + ECIES_BUILD_REQUEST_RECORD_REPLY_KEY_OFFSET);
						encryption.SetIV (clearText + ECIES_BUILD_REQUEST_RECORD_REPLY_IV_OFFSET);	
>>>>>>> 76dca1b4
						encryption.Encrypt(reply, TUNNEL_BUILD_RECORD_SIZE, reply);
					}
				}
				return true;
			}
		}
		return false;
	}

	static void HandleVariableTunnelBuildMsg (uint32_t replyMsgID, uint8_t * buf, size_t len)
	{
		int num = buf[0];
		LogPrint (eLogDebug, "I2NP: VariableTunnelBuild ", num, " records");
		if (len < num*TUNNEL_BUILD_RECORD_SIZE + 1)
		{
			LogPrint (eLogError, "I2NP: VaribleTunnelBuild message of ", num, " records is too short ", len);
			return;
		}

		auto tunnel = i2p::tunnel::tunnels.GetPendingInboundTunnel (replyMsgID);
		if (tunnel)
		{
			// endpoint of inbound tunnel
			LogPrint (eLogDebug, "I2NP: VariableTunnelBuild reply for tunnel ", tunnel->GetTunnelID ());
			if (tunnel->HandleTunnelBuildResponse (buf, len))
			{
				LogPrint (eLogInfo, "I2NP: Inbound tunnel ", tunnel->GetTunnelID (), " has been created");
				tunnel->SetState (i2p::tunnel::eTunnelStateEstablished);
				i2p::tunnel::tunnels.AddInboundTunnel (tunnel);
			}
			else
			{
				LogPrint (eLogInfo, "I2NP: Inbound tunnel ", tunnel->GetTunnelID (), " has been declined");
				tunnel->SetState (i2p::tunnel::eTunnelStateBuildFailed);
			}
		}
		else
		{
			uint8_t clearText[ECIES_BUILD_REQUEST_RECORD_CLEAR_TEXT_SIZE];
			if (HandleBuildRequestRecords (num, buf + 1, clearText))
			{
				if (clearText[ECIES_BUILD_REQUEST_RECORD_FLAG_OFFSET] & TUNNEL_BUILD_RECORD_ENDPOINT_FLAG) // we are endpoint of outboud tunnel
				{
					// so we send it to reply tunnel
					transports.SendMessage (clearText + ECIES_BUILD_REQUEST_RECORD_NEXT_IDENT_OFFSET,
						CreateTunnelGatewayMsg (bufbe32toh (clearText + ECIES_BUILD_REQUEST_RECORD_NEXT_TUNNEL_OFFSET),
							eI2NPVariableTunnelBuildReply, buf, len,
							bufbe32toh (clearText + ECIES_BUILD_REQUEST_RECORD_SEND_MSG_ID_OFFSET)));
				}
				else
					transports.SendMessage (clearText + ECIES_BUILD_REQUEST_RECORD_NEXT_IDENT_OFFSET,
						CreateI2NPMessage (eI2NPVariableTunnelBuild, buf, len,
							bufbe32toh (clearText + ECIES_BUILD_REQUEST_RECORD_SEND_MSG_ID_OFFSET)));
			}
<<<<<<< HEAD
			else
			{
				uint8_t clearText[BUILD_REQUEST_RECORD_CLEAR_TEXT_SIZE];
				if (HandleBuildRequestRecords (num, buf + 1, clearText))
				{
					if (clearText[BUILD_REQUEST_RECORD_FLAG_OFFSET] & TUNNEL_BUILD_RECORD_ENDPOINT_FLAG) // we are endpoint of outboud tunnel
					{
						// so we send it to reply tunnel
						transports.SendMessage (clearText + BUILD_REQUEST_RECORD_NEXT_IDENT_OFFSET,
							CreateTunnelGatewayMsg (bufbe32toh (clearText + BUILD_REQUEST_RECORD_NEXT_TUNNEL_OFFSET),
								eI2NPVariableTunnelBuildReply, buf, len,
								bufbe32toh (clearText + BUILD_REQUEST_RECORD_SEND_MSG_ID_OFFSET)));
					}
					else
						transports.SendMessage (clearText + BUILD_REQUEST_RECORD_NEXT_IDENT_OFFSET,
							CreateI2NPMessage (eI2NPVariableTunnelBuild, buf, len,
								bufbe32toh (clearText + BUILD_REQUEST_RECORD_SEND_MSG_ID_OFFSET)));
				}
			}
=======
>>>>>>> 76dca1b4
		}
	}

	static void HandleTunnelBuildMsg (uint8_t * buf, size_t len)
	{
<<<<<<< HEAD
		if (i2p::context.IsECIES ())
		{
			LogPrint (eLogWarning, "I2NP: TunnelBuild is too old for ECIES router");
			return;
		}
		if (len < NUM_TUNNEL_BUILD_RECORDS*TUNNEL_BUILD_RECORD_SIZE)
		{
			LogPrint (eLogError, "I2NP: TunnelBuild message is too short ", len);
			return;
		}
		uint8_t clearText[BUILD_REQUEST_RECORD_CLEAR_TEXT_SIZE];
		if (HandleBuildRequestRecords (NUM_TUNNEL_BUILD_RECORDS, buf, clearText))
		{
			if (clearText[BUILD_REQUEST_RECORD_FLAG_OFFSET] & TUNNEL_BUILD_RECORD_ENDPOINT_FLAG) // we are endpoint of outbound tunnel
			{
				// so we send it to reply tunnel
				transports.SendMessage (clearText + BUILD_REQUEST_RECORD_NEXT_IDENT_OFFSET,
					CreateTunnelGatewayMsg (bufbe32toh (clearText + BUILD_REQUEST_RECORD_NEXT_TUNNEL_OFFSET),
						eI2NPTunnelBuildReply, buf, len,
						bufbe32toh (clearText + BUILD_REQUEST_RECORD_SEND_MSG_ID_OFFSET)));
			}
			else
				transports.SendMessage (clearText + BUILD_REQUEST_RECORD_NEXT_IDENT_OFFSET,
					CreateI2NPMessage (eI2NPTunnelBuild, buf, len,
						bufbe32toh (clearText + BUILD_REQUEST_RECORD_SEND_MSG_ID_OFFSET)));
		}
=======
		LogPrint (eLogWarning, "I2NP: TunnelBuild is too old for ECIES router");
>>>>>>> 76dca1b4
	}

	static void HandleTunnelBuildReplyMsg (uint32_t replyMsgID, uint8_t * buf, size_t len, bool isShort)
	{
		int num = buf[0];
		LogPrint (eLogDebug, "I2NP: TunnelBuildReplyMsg of ", num, " records replyMsgID=", replyMsgID);
		size_t recordSize = isShort ? SHORT_TUNNEL_BUILD_RECORD_SIZE : TUNNEL_BUILD_RECORD_SIZE;
		if (len < num*recordSize + 1)
		{
			LogPrint (eLogError, "I2NP: TunnelBuildReply message of ", num, " records is too short ", len);
			return;
		}

		auto tunnel = i2p::tunnel::tunnels.GetPendingOutboundTunnel (replyMsgID);
		if (tunnel)
		{
			// reply for outbound tunnel
			if (tunnel->HandleTunnelBuildResponse (buf, len))
			{
				LogPrint (eLogInfo, "I2NP: Outbound tunnel ", tunnel->GetTunnelID (), " has been created");
				tunnel->SetState (i2p::tunnel::eTunnelStateEstablished);
				i2p::tunnel::tunnels.AddOutboundTunnel (tunnel);
			}
			else
			{
				LogPrint (eLogInfo, "I2NP: Outbound tunnel ", tunnel->GetTunnelID (), " has been declined");
				tunnel->SetState (i2p::tunnel::eTunnelStateBuildFailed);
			}
		}
		else
			LogPrint (eLogWarning, "I2NP: Pending tunnel for message ", replyMsgID, " not found");
	}

	static void HandleShortTunnelBuildMsg (uint32_t replyMsgID, uint8_t * buf, size_t len)
	{
		if (!i2p::context.IsECIES ())
		{
			LogPrint (eLogWarning, "I2NP: ShortTunnelBuild can be handled by ECIES router only");
			return;
		}
		int num = buf[0];
		LogPrint (eLogDebug, "I2NP: ShortTunnelBuild ", num, " records");
		if (len < num*SHORT_TUNNEL_BUILD_RECORD_SIZE + 1)
		{
			LogPrint (eLogError, "I2NP: ShortTunnelBuild message of ", num, " records is too short ", len);
			return;
		}
		auto tunnel = i2p::tunnel::tunnels.GetPendingInboundTunnel (replyMsgID);
		if (tunnel)
		{
			// endpoint of inbound tunnel
			LogPrint (eLogDebug, "I2NP: ShortTunnelBuild reply for tunnel ", tunnel->GetTunnelID ());
			if (tunnel->HandleTunnelBuildResponse (buf, len))
			{
				LogPrint (eLogInfo, "I2NP: Inbound tunnel ", tunnel->GetTunnelID (), " has been created");
				tunnel->SetState (i2p::tunnel::eTunnelStateEstablished);
				i2p::tunnel::tunnels.AddInboundTunnel (tunnel);
			}
			else
			{
				LogPrint (eLogInfo, "I2NP: Inbound tunnel ", tunnel->GetTunnelID (), " has been declined");
				tunnel->SetState (i2p::tunnel::eTunnelStateBuildFailed);
			}
			return;
		}
		const uint8_t * record = buf + 1;
		for (int i = 0; i < num; i++)
		{
			if (!memcmp (record, (const uint8_t *)i2p::context.GetRouterInfo ().GetIdentHash (), 16))
			{
				LogPrint (eLogDebug, "I2NP: Short request record ", i, " is ours");
				uint8_t clearText[SHORT_REQUEST_RECORD_CLEAR_TEXT_SIZE];
				if (!i2p::context.DecryptTunnelShortRequestRecord (record + SHORT_REQUEST_RECORD_ENCRYPTED_OFFSET, clearText))
				{
					LogPrint (eLogWarning, "I2NP: Can't decrypt short request record ", i);
					return;
				}
				if (clearText[SHORT_REQUEST_RECORD_LAYER_ENCRYPTION_TYPE]) // not AES
				{
					LogPrint (eLogWarning, "I2NP: Unknown layer encryption type ", clearText[SHORT_REQUEST_RECORD_LAYER_ENCRYPTION_TYPE], " in short request record");
					return;
				}
				auto& noiseState = i2p::context.GetCurrentNoiseState ();
				uint8_t replyKey[32], layerKey[32], ivKey[32];
				i2p::crypto::HKDF (noiseState.m_CK, nullptr, 0, "SMTunnelReplyKey", noiseState.m_CK);
				memcpy (replyKey, noiseState.m_CK + 32, 32);
				i2p::crypto::HKDF (noiseState.m_CK, nullptr, 0, "SMTunnelLayerKey", noiseState.m_CK);
				memcpy (layerKey, noiseState.m_CK + 32, 32);
				bool isEndpoint = clearText[SHORT_REQUEST_RECORD_FLAG_OFFSET] & TUNNEL_BUILD_RECORD_ENDPOINT_FLAG;
				if (isEndpoint)
				{
					i2p::crypto::HKDF (noiseState.m_CK, nullptr, 0, "TunnelLayerIVKey", noiseState.m_CK);
					memcpy (ivKey, noiseState.m_CK + 32, 32);
				}
				else
					memcpy (ivKey, noiseState.m_CK , 32);

				// check if we accept this tunnel
				uint8_t retCode = 0;
				if (!i2p::context.AcceptsTunnels () ||
					i2p::tunnel::tunnels.GetTransitTunnels ().size () > g_MaxNumTransitTunnels ||
					i2p::transport::transports.IsBandwidthExceeded () ||
					i2p::transport::transports.IsTransitBandwidthExceeded ())
						retCode = 30;
				if (!retCode)
				{
					// create new transit tunnel
					auto transitTunnel = i2p::tunnel::CreateTransitTunnel (
						bufbe32toh (clearText + SHORT_REQUEST_RECORD_RECEIVE_TUNNEL_OFFSET),
						clearText + SHORT_REQUEST_RECORD_NEXT_IDENT_OFFSET,
						bufbe32toh (clearText + SHORT_REQUEST_RECORD_NEXT_TUNNEL_OFFSET),
						layerKey, ivKey,
						clearText[SHORT_REQUEST_RECORD_FLAG_OFFSET] & TUNNEL_BUILD_RECORD_GATEWAY_FLAG,
						clearText[SHORT_REQUEST_RECORD_FLAG_OFFSET] & TUNNEL_BUILD_RECORD_ENDPOINT_FLAG);
					i2p::tunnel::tunnels.AddTransitTunnel (transitTunnel);
				}

				// encrypt reply
				uint8_t nonce[12];
				memset (nonce, 0, 12);
				uint8_t * reply = buf + 1;
				for (int j = 0; j < num; j++)
				{
					nonce[4] = j; // nonce is record #
					if (j == i)
					{
						memset (reply + SHORT_RESPONSE_RECORD_OPTIONS_OFFSET, 0, 2); // no options
						reply[SHORT_RESPONSE_RECORD_RET_OFFSET] = retCode;
						if (!i2p::crypto::AEADChaCha20Poly1305 (reply, SHORT_TUNNEL_BUILD_RECORD_SIZE - 16,
							noiseState.m_H, 32, replyKey, nonce, reply, SHORT_TUNNEL_BUILD_RECORD_SIZE, true)) // encrypt
						{
							LogPrint (eLogWarning, "I2NP: Short reply AEAD encryption failed");
							return;
						}
					}
					else
						i2p::crypto::ChaCha20 (reply, SHORT_TUNNEL_BUILD_RECORD_SIZE, replyKey, nonce, reply);
					reply += SHORT_TUNNEL_BUILD_RECORD_SIZE;
				}
				// send reply
				if (isEndpoint)
				{
					auto replyMsg = NewI2NPShortMessage ();
					replyMsg->Concat (buf, len);
					replyMsg->FillI2NPMessageHeader (eI2NPShortTunnelBuildReply, bufbe32toh (clearText + SHORT_REQUEST_RECORD_SEND_MSG_ID_OFFSET));
					if (memcmp ((const uint8_t *)i2p::context.GetIdentHash (),
						clearText + SHORT_REQUEST_RECORD_NEXT_IDENT_OFFSET, 32)) // reply IBGW is not local?
					{
						i2p::crypto::HKDF (noiseState.m_CK, nullptr, 0, "RGarlicKeyAndTag", noiseState.m_CK);
						uint64_t tag;
						memcpy (&tag, noiseState.m_CK, 8);
						// we send it to reply tunnel
						transports.SendMessage (clearText + SHORT_REQUEST_RECORD_NEXT_IDENT_OFFSET,
						CreateTunnelGatewayMsg (bufbe32toh (clearText + SHORT_REQUEST_RECORD_NEXT_TUNNEL_OFFSET),
							i2p::garlic::WrapECIESX25519Message (replyMsg,  noiseState.m_CK + 32, tag)));
					}
					else
					{
						// IBGW is local
						uint32_t tunnelID = bufbe32toh (clearText + SHORT_REQUEST_RECORD_NEXT_TUNNEL_OFFSET);
						auto tunnel = i2p::tunnel::tunnels.GetTunnel (tunnelID);
						if (tunnel)
							tunnel->SendTunnelDataMsg (replyMsg);
						else
							LogPrint (eLogWarning, "I2NP: Tunnel ", tunnelID, " not found for short tunnel build reply");
					}
				}
				else
					transports.SendMessage (clearText + SHORT_REQUEST_RECORD_NEXT_IDENT_OFFSET,
						CreateI2NPMessage (eI2NPShortTunnelBuild, buf, len,
							bufbe32toh (clearText + SHORT_REQUEST_RECORD_SEND_MSG_ID_OFFSET)));
				return;
			}
			record += SHORT_TUNNEL_BUILD_RECORD_SIZE;
		}
	}

	std::shared_ptr<I2NPMessage> CreateTunnelDataMsg (const uint8_t * buf)
	{
		auto msg = NewI2NPTunnelMessage (false);
		msg->Concat (buf, i2p::tunnel::TUNNEL_DATA_MSG_SIZE);
		msg->FillI2NPMessageHeader (eI2NPTunnelData);
		return msg;
	}

	std::shared_ptr<I2NPMessage> CreateTunnelDataMsg (uint32_t tunnelID, const uint8_t * payload)
	{
		auto msg = NewI2NPTunnelMessage (false);
		htobe32buf (msg->GetPayload (), tunnelID);
		msg->len += 4; // tunnelID
		msg->Concat (payload, i2p::tunnel::TUNNEL_DATA_MSG_SIZE - 4);
		msg->FillI2NPMessageHeader (eI2NPTunnelData);
		return msg;
	}

	std::shared_ptr<I2NPMessage> CreateEmptyTunnelDataMsg (bool endpoint)
	{
		auto msg = NewI2NPTunnelMessage (endpoint);
		msg->len += i2p::tunnel::TUNNEL_DATA_MSG_SIZE;
		return msg;
	}

	std::shared_ptr<I2NPMessage> CreateTunnelGatewayMsg (uint32_t tunnelID, const uint8_t * buf, size_t len)
	{
		auto msg = NewI2NPMessage (len);
		uint8_t * payload = msg->GetPayload ();
		htobe32buf (payload + TUNNEL_GATEWAY_HEADER_TUNNELID_OFFSET, tunnelID);
		htobe16buf (payload + TUNNEL_GATEWAY_HEADER_LENGTH_OFFSET, len);
		msg->len += TUNNEL_GATEWAY_HEADER_SIZE;
		if (msg->Concat (buf, len) < len)
			LogPrint (eLogError, "I2NP: Tunnel gateway buffer overflow ", msg->maxLen);
		msg->FillI2NPMessageHeader (eI2NPTunnelGateway);
		return msg;
	}

	std::shared_ptr<I2NPMessage> CreateTunnelGatewayMsg (uint32_t tunnelID, std::shared_ptr<I2NPMessage> msg)
	{
		if (msg->offset >= I2NP_HEADER_SIZE + TUNNEL_GATEWAY_HEADER_SIZE)
		{
			// message is capable to be used without copying
			uint8_t * payload = msg->GetBuffer () - TUNNEL_GATEWAY_HEADER_SIZE;
			htobe32buf (payload + TUNNEL_GATEWAY_HEADER_TUNNELID_OFFSET, tunnelID);
			int len = msg->GetLength ();
			htobe16buf (payload + TUNNEL_GATEWAY_HEADER_LENGTH_OFFSET, len);
			msg->offset -= (I2NP_HEADER_SIZE + TUNNEL_GATEWAY_HEADER_SIZE);
			msg->len = msg->offset + I2NP_HEADER_SIZE + TUNNEL_GATEWAY_HEADER_SIZE +len;
			msg->FillI2NPMessageHeader (eI2NPTunnelGateway);
			return msg;
		}
		else
			return CreateTunnelGatewayMsg (tunnelID, msg->GetBuffer (), msg->GetLength ());
	}

	std::shared_ptr<I2NPMessage> CreateTunnelGatewayMsg (uint32_t tunnelID, I2NPMessageType msgType,
		const uint8_t * buf, size_t len, uint32_t replyMsgID)
	{
		auto msg = NewI2NPMessage (len);
		size_t gatewayMsgOffset = I2NP_HEADER_SIZE + TUNNEL_GATEWAY_HEADER_SIZE;
		msg->offset += gatewayMsgOffset;
		msg->len += gatewayMsgOffset;
		if (msg->Concat (buf, len) < len)
			LogPrint (eLogError, "I2NP: Tunnel gateway buffer overflow ", msg->maxLen);
		msg->FillI2NPMessageHeader (msgType, replyMsgID); // create content message
		len = msg->GetLength ();
		msg->offset -= gatewayMsgOffset;
		uint8_t * payload = msg->GetPayload ();
		htobe32buf (payload + TUNNEL_GATEWAY_HEADER_TUNNELID_OFFSET, tunnelID);
		htobe16buf (payload + TUNNEL_GATEWAY_HEADER_LENGTH_OFFSET, len);
		msg->FillI2NPMessageHeader (eI2NPTunnelGateway); // gateway message
		return msg;
	}

	size_t GetI2NPMessageLength (const uint8_t * msg, size_t len)
	{
		if (len < I2NP_HEADER_SIZE_OFFSET + 2)
		{
			LogPrint (eLogError, "I2NP: Message length ", len, " is smaller than header");
			return len;
		}
		auto l = bufbe16toh (msg + I2NP_HEADER_SIZE_OFFSET) + I2NP_HEADER_SIZE;
		if (l > len)
		{
			LogPrint (eLogError, "I2NP: Message length ", l, " exceeds buffer length ", len);
			l = len;
		}
		return l;
	}

	void HandleI2NPMessage (uint8_t * msg, size_t len)
	{
		if (len < I2NP_HEADER_SIZE)
		{
			LogPrint (eLogError, "I2NP: Message length ", len, " is smaller than header");
			return;
		}
		uint8_t typeID = msg[I2NP_HEADER_TYPEID_OFFSET];
		uint32_t msgID = bufbe32toh (msg + I2NP_HEADER_MSGID_OFFSET);
		LogPrint (eLogDebug, "I2NP: Message received len=", len,", type=", (int)typeID, ", msgID=", (unsigned int)msgID);
		uint8_t * buf = msg + I2NP_HEADER_SIZE;
		auto size = bufbe16toh (msg + I2NP_HEADER_SIZE_OFFSET);
		len -= I2NP_HEADER_SIZE;
		if (size > len)
		{
			LogPrint (eLogError, "I2NP: Payload size ", size, " exceeds buffer length ", len);
			size = len;
		}
		switch (typeID)
		{
			case eI2NPVariableTunnelBuild:
				HandleVariableTunnelBuildMsg (msgID, buf, size);
			break;
			case eI2NPShortTunnelBuild:
				HandleShortTunnelBuildMsg (msgID, buf, size);
			break;
			case eI2NPVariableTunnelBuildReply:
				HandleTunnelBuildReplyMsg (msgID, buf, size, false);
			break;
			case eI2NPShortTunnelBuildReply:
				HandleTunnelBuildReplyMsg (msgID, buf, size, true);
			break;
			case eI2NPTunnelBuild:
				HandleTunnelBuildMsg (buf, size);
			break;
			case eI2NPTunnelBuildReply:
				// TODO:
			break;
			default:
				LogPrint (eLogWarning, "I2NP: Unexpected message ", (int)typeID);
		}
	}

	void HandleI2NPMessage (std::shared_ptr<I2NPMessage> msg)
	{
		if (msg)
		{
			uint8_t typeID = msg->GetTypeID ();
			LogPrint (eLogDebug, "I2NP: Handling message with type ", (int)typeID);
			switch (typeID)
			{
				case eI2NPTunnelData:
					i2p::tunnel::tunnels.PostTunnelData (msg);
				break;
				case eI2NPTunnelGateway:
					i2p::tunnel::tunnels.PostTunnelData (msg);
				break;
				case eI2NPGarlic:
				{
					if (msg->from)
					{
						if (msg->from->GetTunnelPool ())
							msg->from->GetTunnelPool ()->ProcessGarlicMessage (msg);
						else
							LogPrint (eLogInfo, "I2NP: Local destination for garlic doesn't exist anymore");
					}
					else
						i2p::context.ProcessGarlicMessage (msg);
					break;
				}
				case eI2NPDatabaseStore:
				case eI2NPDatabaseSearchReply:
				case eI2NPDatabaseLookup:
					// forward to netDb
					i2p::data::netdb.PostI2NPMsg (msg);
				break;
				case eI2NPDeliveryStatus:
				{
					if (msg->from && msg->from->GetTunnelPool ())
						msg->from->GetTunnelPool ()->ProcessDeliveryStatus (msg);
					else
						i2p::context.ProcessDeliveryStatusMessage (msg);
					break;
				}
				case eI2NPVariableTunnelBuild:
				case eI2NPVariableTunnelBuildReply:
				case eI2NPTunnelBuild:
				case eI2NPTunnelBuildReply:
				case eI2NPShortTunnelBuild:
				case eI2NPShortTunnelBuildReply:
					// forward to tunnel thread
					i2p::tunnel::tunnels.PostTunnelData (msg);
				break;
				default:
					HandleI2NPMessage (msg->GetBuffer (), msg->GetLength ());
			}
		}
	}

	I2NPMessagesHandler::~I2NPMessagesHandler ()
	{
		Flush ();
	}

	void I2NPMessagesHandler::PutNextMessage (std::shared_ptr<I2NPMessage> msg)
	{
		if (msg)
		{
			switch (msg->GetTypeID ())
			{
				case eI2NPTunnelData:
					m_TunnelMsgs.push_back (msg);
				break;
				case eI2NPTunnelGateway:
					m_TunnelGatewayMsgs.push_back (msg);
				break;
				default:
					HandleI2NPMessage (msg);
			}
		}
	}

	void I2NPMessagesHandler::Flush ()
	{
		if (!m_TunnelMsgs.empty ())
		{
			i2p::tunnel::tunnels.PostTunnelData (m_TunnelMsgs);
			m_TunnelMsgs.clear ();
		}
		if (!m_TunnelGatewayMsgs.empty ())
		{
			i2p::tunnel::tunnels.PostTunnelData (m_TunnelGatewayMsgs);
			m_TunnelGatewayMsgs.clear ();
		}
	}
}<|MERGE_RESOLUTION|>--- conflicted
+++ resolved
@@ -397,12 +397,7 @@
 					!i2p::transport::transports.IsBandwidthExceeded () &&
 					!i2p::transport::transports.IsTransitBandwidthExceeded ())
 				{
-<<<<<<< HEAD
-					auto transitTunnel = isECIES ?
-						i2p::tunnel::CreateTransitTunnel (
-=======
 					auto transitTunnel = i2p::tunnel::CreateTransitTunnel (
->>>>>>> 76dca1b4
 							bufbe32toh (clearText + ECIES_BUILD_REQUEST_RECORD_RECEIVE_TUNNEL_OFFSET),
 							clearText + ECIES_BUILD_REQUEST_RECORD_NEXT_IDENT_OFFSET,
 							bufbe32toh (clearText + ECIES_BUILD_REQUEST_RECORD_NEXT_TUNNEL_OFFSET),
@@ -415,54 +410,13 @@
 				else
 					retCode = 30; // always reject with bandwidth reason (30)
 
-<<<<<<< HEAD
-				if (isECIES)
-				{
-					memset (record + ECIES_BUILD_RESPONSE_RECORD_OPTIONS_OFFSET, 0, 2); // no options
-					record[ECIES_BUILD_RESPONSE_RECORD_RET_OFFSET] = retCode;
-				}
-				else
-				{
-					record[BUILD_RESPONSE_RECORD_RET_OFFSET] = retCode;
-					SHA256 (record + BUILD_RESPONSE_RECORD_PADDING_OFFSET, BUILD_RESPONSE_RECORD_PADDING_SIZE + 1, // + 1 byte of ret
-						record + BUILD_RESPONSE_RECORD_HASH_OFFSET);
-				}
-=======
 				memset (record + ECIES_BUILD_RESPONSE_RECORD_OPTIONS_OFFSET, 0, 2); // no options
 				record[ECIES_BUILD_RESPONSE_RECORD_RET_OFFSET] = retCode; 
->>>>>>> 76dca1b4
 				// encrypt reply
 				i2p::crypto::CBCEncryption encryption;
 				for (int j = 0; j < num; j++)
 				{
 					uint8_t * reply = records + j*TUNNEL_BUILD_RECORD_SIZE;
-<<<<<<< HEAD
-					if (isECIES)
-					{
-						if (j == i)
-						{
-							uint8_t nonce[12];
-							memset (nonce, 0, 12);
-							auto& noiseState = i2p::context.GetCurrentNoiseState ();
-							if (!i2p::crypto::AEADChaCha20Poly1305 (reply, TUNNEL_BUILD_RECORD_SIZE - 16,
-								noiseState.m_H, 32, noiseState.m_CK, nonce, reply, TUNNEL_BUILD_RECORD_SIZE, true)) // encrypt
-							{
-								LogPrint (eLogWarning, "I2NP: Reply AEAD encryption failed");
-								return false;
-							}
-						}
-						else
-						{
-							encryption.SetKey (clearText + ECIES_BUILD_REQUEST_RECORD_REPLY_KEY_OFFSET);
-							encryption.SetIV (clearText + ECIES_BUILD_REQUEST_RECORD_REPLY_IV_OFFSET);
-							encryption.Encrypt(reply, TUNNEL_BUILD_RECORD_SIZE, reply);
-						}
-					}
-					else
-					{
-						encryption.SetKey (clearText + BUILD_REQUEST_RECORD_REPLY_KEY_OFFSET);
-						encryption.SetIV (clearText + BUILD_REQUEST_RECORD_REPLY_IV_OFFSET);
-=======
 					if (j == i)
 					{
 						uint8_t nonce[12];
@@ -479,9 +433,8 @@
 					{	
 						encryption.SetKey (clearText + ECIES_BUILD_REQUEST_RECORD_REPLY_KEY_OFFSET);
 						encryption.SetIV (clearText + ECIES_BUILD_REQUEST_RECORD_REPLY_IV_OFFSET);	
->>>>>>> 76dca1b4
 						encryption.Encrypt(reply, TUNNEL_BUILD_RECORD_SIZE, reply);
-					}
+					}	
 				}
 				return true;
 			}
@@ -534,63 +487,12 @@
 						CreateI2NPMessage (eI2NPVariableTunnelBuild, buf, len,
 							bufbe32toh (clearText + ECIES_BUILD_REQUEST_RECORD_SEND_MSG_ID_OFFSET)));
 			}
-<<<<<<< HEAD
-			else
-			{
-				uint8_t clearText[BUILD_REQUEST_RECORD_CLEAR_TEXT_SIZE];
-				if (HandleBuildRequestRecords (num, buf + 1, clearText))
-				{
-					if (clearText[BUILD_REQUEST_RECORD_FLAG_OFFSET] & TUNNEL_BUILD_RECORD_ENDPOINT_FLAG) // we are endpoint of outboud tunnel
-					{
-						// so we send it to reply tunnel
-						transports.SendMessage (clearText + BUILD_REQUEST_RECORD_NEXT_IDENT_OFFSET,
-							CreateTunnelGatewayMsg (bufbe32toh (clearText + BUILD_REQUEST_RECORD_NEXT_TUNNEL_OFFSET),
-								eI2NPVariableTunnelBuildReply, buf, len,
-								bufbe32toh (clearText + BUILD_REQUEST_RECORD_SEND_MSG_ID_OFFSET)));
-					}
-					else
-						transports.SendMessage (clearText + BUILD_REQUEST_RECORD_NEXT_IDENT_OFFSET,
-							CreateI2NPMessage (eI2NPVariableTunnelBuild, buf, len,
-								bufbe32toh (clearText + BUILD_REQUEST_RECORD_SEND_MSG_ID_OFFSET)));
-				}
-			}
-=======
->>>>>>> 76dca1b4
 		}
 	}
 
 	static void HandleTunnelBuildMsg (uint8_t * buf, size_t len)
 	{
-<<<<<<< HEAD
-		if (i2p::context.IsECIES ())
-		{
-			LogPrint (eLogWarning, "I2NP: TunnelBuild is too old for ECIES router");
-			return;
-		}
-		if (len < NUM_TUNNEL_BUILD_RECORDS*TUNNEL_BUILD_RECORD_SIZE)
-		{
-			LogPrint (eLogError, "I2NP: TunnelBuild message is too short ", len);
-			return;
-		}
-		uint8_t clearText[BUILD_REQUEST_RECORD_CLEAR_TEXT_SIZE];
-		if (HandleBuildRequestRecords (NUM_TUNNEL_BUILD_RECORDS, buf, clearText))
-		{
-			if (clearText[BUILD_REQUEST_RECORD_FLAG_OFFSET] & TUNNEL_BUILD_RECORD_ENDPOINT_FLAG) // we are endpoint of outbound tunnel
-			{
-				// so we send it to reply tunnel
-				transports.SendMessage (clearText + BUILD_REQUEST_RECORD_NEXT_IDENT_OFFSET,
-					CreateTunnelGatewayMsg (bufbe32toh (clearText + BUILD_REQUEST_RECORD_NEXT_TUNNEL_OFFSET),
-						eI2NPTunnelBuildReply, buf, len,
-						bufbe32toh (clearText + BUILD_REQUEST_RECORD_SEND_MSG_ID_OFFSET)));
-			}
-			else
-				transports.SendMessage (clearText + BUILD_REQUEST_RECORD_NEXT_IDENT_OFFSET,
-					CreateI2NPMessage (eI2NPTunnelBuild, buf, len,
-						bufbe32toh (clearText + BUILD_REQUEST_RECORD_SEND_MSG_ID_OFFSET)));
-		}
-=======
 		LogPrint (eLogWarning, "I2NP: TunnelBuild is too old for ECIES router");
->>>>>>> 76dca1b4
 	}
 
 	static void HandleTunnelBuildReplyMsg (uint32_t replyMsgID, uint8_t * buf, size_t len, bool isShort)
