--- conflicted
+++ resolved
@@ -162,14 +162,8 @@
 
 	void Stream::SavePacket (Packet * packet)
 	{
-<<<<<<< HEAD
-		auto ins = m_SavedPackets.insert (packet);
-		// delete packed if not saved
-		if (!ins.second) delete packet;
-=======
 		if (!m_SavedPackets.insert (packet).second)
 			delete packet;
->>>>>>> 1fae3baa
 	}	
 
 	void Stream::ProcessPacket (Packet * packet)
