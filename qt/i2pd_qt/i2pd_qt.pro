QT += core gui

greaterThan(QT_MAJOR_VERSION, 4): QT += widgets

TARGET = i2pd_qt
TEMPLATE = app
QMAKE_CXXFLAGS *= -std=c++11 -Wno-unused-parameter -Wno-maybe-uninitialized

DEFINES += USE_UPNP

CONFIG(debug, debug|release) {
    message(Debug build)
    DEFINES += DEBUG_WITH_DEFAULT_LOGGING
} else {
    message(Release build)
}

SOURCES += DaemonQT.cpp mainwindow.cpp \
    ../../libi2pd/api.cpp \
    ../../libi2pd/Base.cpp \
    ../../libi2pd/Blinding.cpp \
    ../../libi2pd/BloomFilter.cpp \
    ../../libi2pd/ChaCha20.cpp \
    ../../libi2pd/Config.cpp \
    ../../libi2pd/CPU.cpp \
    ../../libi2pd/Crypto.cpp \
    ../../libi2pd/CryptoKey.cpp \
    ../../libi2pd/Datagram.cpp \
    ../../libi2pd/Destination.cpp \
    ../../libi2pd/Ed25519.cpp \
    ../../libi2pd/Event.cpp \
    ../../libi2pd/Family.cpp \
    ../../libi2pd/FS.cpp \
    ../../libi2pd/Garlic.cpp \
    ../../libi2pd/Gost.cpp \
    ../../libi2pd/Gzip.cpp \
    ../../libi2pd/HTTP.cpp \
    ../../libi2pd/I2NPProtocol.cpp \
    ../../libi2pd/I2PEndian.cpp \
    ../../libi2pd/Identity.cpp \
    ../../libi2pd/LeaseSet.cpp \
    ../../libi2pd/Log.cpp \
    ../../libi2pd/NetDb.cpp \
    ../../libi2pd/NetDbRequests.cpp \
    ../../libi2pd/NTCP2.cpp \
    ../../libi2pd/NTCPSession.cpp \
    ../../libi2pd/Poly1305.cpp \
    ../../libi2pd/Profiling.cpp \
    ../../libi2pd/Reseed.cpp \
    ../../libi2pd/RouterContext.cpp \
    ../../libi2pd/RouterInfo.cpp \
    ../../libi2pd/Signature.cpp \
    ../../libi2pd/SSU.cpp \
    ../../libi2pd/SSUData.cpp \
    ../../libi2pd/SSUSession.cpp \
    ../../libi2pd/Streaming.cpp \
    ../../libi2pd/Timestamp.cpp \
    ../../libi2pd/TransitTunnel.cpp \
    ../../libi2pd/Transports.cpp \
    ../../libi2pd/Tunnel.cpp \
    ../../libi2pd/TunnelEndpoint.cpp \
    ../../libi2pd/TunnelGateway.cpp \
    ../../libi2pd/TunnelPool.cpp \
    ../../libi2pd/util.cpp \
    ../../libi2pd/Elligator.cpp \
<<<<<<< HEAD
=======
    ../../libi2pd/ECIESX25519AEADRatchetSession.cpp \
>>>>>>> 3c534798
    ../../libi2pd_client/AddressBook.cpp \
    ../../libi2pd_client/BOB.cpp \
    ../../libi2pd_client/ClientContext.cpp \
    ../../libi2pd_client/HTTPProxy.cpp \
    ../../libi2pd_client/I2CP.cpp \
    ../../libi2pd_client/I2PService.cpp \
    ../../libi2pd_client/I2PTunnel.cpp \
    ../../libi2pd_client/MatchedDestination.cpp \
    ../../libi2pd_client/SAM.cpp \
    ../../libi2pd_client/SOCKS.cpp \
    ../../libi2pd_client/Websocket.cpp \
    ../../libi2pd_client/WebSocks.cpp \
    ../../daemon/Daemon.cpp \
    ../../daemon/HTTPServer.cpp \
    ../../daemon/I2PControl.cpp \
    ../../daemon/i2pd.cpp \
    ../../daemon/UPnP.cpp \
    ClientTunnelPane.cpp \
    MainWindowItems.cpp \
    ServerTunnelPane.cpp \
    SignatureTypeComboboxFactory.cpp \
    TunnelConfig.cpp \
    TunnelPane.cpp \
    textbrowsertweaked1.cpp \
    pagewithbackbutton.cpp \
    widgetlock.cpp \
    widgetlockregistry.cpp \
    logviewermanager.cpp \
    DelayedSaveManager.cpp \
    Saver.cpp \
    DelayedSaveManagerImpl.cpp \
    SaverImpl.cpp

HEADERS  += DaemonQT.h mainwindow.h \
    ../../libi2pd/api.h \
    ../../libi2pd/Base.h \
    ../../libi2pd/Blinding.h \
    ../../libi2pd/BloomFilter.h \
    ../../libi2pd/ChaCha20.h \
    ../../libi2pd/Config.h \
    ../../libi2pd/CPU.h \
    ../../libi2pd/Crypto.h \
    ../../libi2pd/CryptoKey.h \
    ../../libi2pd/CryptoWorker.h \
    ../../libi2pd/Datagram.h \
    ../../libi2pd/Destination.h \
    ../../libi2pd/Ed25519.h \
    ../../libi2pd/Event.h \
    ../../libi2pd/Family.h \
    ../../libi2pd/FS.h \
    ../../libi2pd/Garlic.h \
    ../../libi2pd/Gost.h \
    ../../libi2pd/Gzip.h \
    ../../libi2pd/HTTP.h \
    ../../libi2pd/I2NPProtocol.h \
    ../../libi2pd/I2PEndian.h \
    ../../libi2pd/Identity.h \
    ../../libi2pd/LeaseSet.h \
    ../../libi2pd/LittleBigEndian.h \
    ../../libi2pd/Log.h \
    ../../libi2pd/NetDb.hpp \
    ../../libi2pd/NetDbRequests.h \
    ../../libi2pd/NTCP2.h \
    ../../libi2pd/NTCPSession.h \
    ../../libi2pd/Poly1305.h \
    ../../libi2pd/Profiling.h \
    ../../libi2pd/Queue.h \
    ../../libi2pd/Reseed.h \
    ../../libi2pd/RouterContext.h \
    ../../libi2pd/RouterInfo.h \
    ../../libi2pd/Signature.h \
    ../../libi2pd/Siphash.h \
    ../../libi2pd/SSU.h \
    ../../libi2pd/SSUData.h \
    ../../libi2pd/SSUSession.h \
    ../../libi2pd/Streaming.h \
    ../../libi2pd/Tag.h \
    ../../libi2pd/Timestamp.h \
    ../../libi2pd/TransitTunnel.h \
    ../../libi2pd/Transports.h \
    ../../libi2pd/TransportSession.h \
    ../../libi2pd/Tunnel.h \
    ../../libi2pd/TunnelBase.h \
    ../../libi2pd/TunnelConfig.h \
    ../../libi2pd/TunnelEndpoint.h \
    ../../libi2pd/TunnelGateway.h \
    ../../libi2pd/TunnelPool.h \
    ../../libi2pd/util.h \
    ../../libi2pd/version.h \
    ../../libi2pd/Elligator.h \
<<<<<<< HEAD
=======
    ../../libi2pd/ECIESX25519AEADRatchetSession.h \
>>>>>>> 3c534798
    ../../libi2pd_client/AddressBook.h \
    ../../libi2pd_client/BOB.h \
    ../../libi2pd_client/ClientContext.h \
    ../../libi2pd_client/HTTPProxy.h \
    ../../libi2pd_client/I2CP.h \
    ../../libi2pd_client/I2PService.h \
    ../../libi2pd_client/I2PTunnel.h \
    ../../libi2pd_client/MatchedDestination.h \
    ../../libi2pd_client/SAM.h \
    ../../libi2pd_client/SOCKS.h \
    ../../libi2pd_client/Websocket.h \
    ../../libi2pd_client/WebSocks.h \
    ../../daemon/Daemon.h \
    ../../daemon/HTTPServer.h \
    ../../daemon/I2PControl.h \
    ../../daemon/UPnP.h \
    ClientTunnelPane.h \
    MainWindowItems.h \
    ServerTunnelPane.h \
    SignatureTypeComboboxFactory.h \
    TunnelConfig.h \
    TunnelPane.h \
    TunnelsPageUpdateListener.h \
    textbrowsertweaked1.h \
    pagewithbackbutton.h \
    widgetlock.h \
    widgetlockregistry.h \
    i2pd.rc \
    logviewermanager.h \
    DelayedSaveManager.h \
    Saver.h \
    DelayedSaveManagerImpl.h \
    SaverImpl.h

INCLUDEPATH += ../../libi2pd
INCLUDEPATH += ../../libi2pd_client
INCLUDEPATH += ../../daemon
INCLUDEPATH += .

FORMS += mainwindow.ui \
    tunnelform.ui \
    statusbuttons.ui \
    routercommandswidget.ui \
    generalsettingswidget.ui

LIBS += -lz

macx {
	message("using mac os x target")
	BREWROOT=/usr/local
	BOOSTROOT=$$BREWROOT/opt/boost
	SSLROOT=$$BREWROOT/opt/libressl
	UPNPROOT=$$BREWROOT/opt/miniupnpc
	INCLUDEPATH += $$BOOSTROOT/include
	INCLUDEPATH += $$SSLROOT/include
	INCLUDEPATH += $$UPNPROOT/include
	LIBS += $$SSLROOT/lib/libcrypto.a
	LIBS += $$SSLROOT/lib/libssl.a
	LIBS += $$BOOSTROOT/lib/libboost_system.a
	LIBS += $$BOOSTROOT/lib/libboost_date_time.a
	LIBS += $$BOOSTROOT/lib/libboost_filesystem.a
	LIBS += $$BOOSTROOT/lib/libboost_program_options.a
	LIBS += $$UPNPROOT/lib/libminiupnpc.a
	LIBS += -Wl,-dead_strip
	LIBS += -Wl,-dead_strip_dylibs
	LIBS += -Wl,-bind_at_load
}

linux:!android {
        message("Using Linux settings")
        LIBS += -lcrypto -lssl -lboost_system -lboost_date_time -lboost_filesystem -lboost_program_options -lpthread -lminiupnpc
}

windows {
        message("Using Windows settings")
        RC_FILE = i2pd.rc
        DEFINES += BOOST_USE_WINDOWS_H WINDOWS _WINDOWS WIN32_LEAN_AND_MEAN MINIUPNP_STATICLIB
        DEFINES -= UNICODE _UNICODE
        BOOST_SUFFIX = -mt
        QMAKE_CXXFLAGS_RELEASE = -Os
        QMAKE_LFLAGS = -Wl,-Bstatic -static-libgcc -static-libstdc++ -mwindows

        #linker's -s means "strip"
        QMAKE_LFLAGS_RELEASE += -s

        LIBS = -lminiupnpc \
        -lboost_system$$BOOST_SUFFIX \
        -lboost_date_time$$BOOST_SUFFIX \
        -lboost_filesystem$$BOOST_SUFFIX \
        -lboost_program_options$$BOOST_SUFFIX \
        -lssl \
        -lcrypto \
        -lz \
        -lwsock32 \
        -lws2_32 \
        -lgdi32 \
        -liphlpapi \
        -lstdc++ \
        -lpthread
}

!android:!symbian:!maemo5:!simulator {
	message("Build with a system tray icon")
	# see also http://doc.qt.io/qt-4.8/qt-desktop-systray-systray-pro.html for example on wince*
	#sources.files = $$SOURCES $$HEADERS $$RESOURCES $$FORMS i2pd_qt.pro resources images
	RESOURCES = i2pd.qrc
	QT += xml
	#INSTALLS += sources
}
<|MERGE_RESOLUTION|>--- conflicted
+++ resolved
@@ -63,10 +63,7 @@
     ../../libi2pd/TunnelPool.cpp \
     ../../libi2pd/util.cpp \
     ../../libi2pd/Elligator.cpp \
-<<<<<<< HEAD
-=======
     ../../libi2pd/ECIESX25519AEADRatchetSession.cpp \
->>>>>>> 3c534798
     ../../libi2pd_client/AddressBook.cpp \
     ../../libi2pd_client/BOB.cpp \
     ../../libi2pd_client/ClientContext.cpp \
@@ -157,10 +154,7 @@
     ../../libi2pd/util.h \
     ../../libi2pd/version.h \
     ../../libi2pd/Elligator.h \
-<<<<<<< HEAD
-=======
     ../../libi2pd/ECIESX25519AEADRatchetSession.h \
->>>>>>> 3c534798
     ../../libi2pd_client/AddressBook.h \
     ../../libi2pd_client/BOB.h \
     ../../libi2pd_client/ClientContext.h \
