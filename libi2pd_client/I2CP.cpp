--- conflicted
+++ resolved
@@ -49,17 +49,10 @@
 		{
 			m_ECIESx25519Decryptor = std::make_shared<i2p::crypto::ECIESX25519AEADRatchetDecryptor>(key, true); // calculate public
 			memcpy (m_ECIESx25519PrivateKey, key, 32);
-<<<<<<< HEAD
-		}
-	}
-
-	bool I2CPDestination::Decrypt (const uint8_t * encrypted, uint8_t * data, BN_CTX * ctx, i2p::data::CryptoKeyType preferredCrypto) const
-=======
-		}	
-	}	
-		
+		}
+	}
+
 	bool I2CPDestination::Decrypt (const uint8_t * encrypted, uint8_t * data, i2p::data::CryptoKeyType preferredCrypto) const
->>>>>>> bb518d3d
 	{
 		if (preferredCrypto == i2p::data::CRYPTO_KEY_TYPE_ECIES_X25519_AEAD && m_ECIESx25519Decryptor)
 			return m_ECIESx25519Decryptor->Decrypt (encrypted, data);
