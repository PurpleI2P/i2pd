--- conflicted
+++ resolved
@@ -303,7 +303,7 @@
 							m_ProxyConnectionSent = true;
 						}
 						else
-						m_OutHeader << line << "\n";
+							m_OutHeader << line << "\n";
 					}
 				}
 				else
@@ -1066,12 +1066,8 @@
 			LogPrint(eLogWarning, "UDP Client: Not tracking UDP session using port ", (int) toPort);
 	}
 
-<<<<<<< HEAD
-	I2PUDPClientTunnel::~I2PUDPClientTunnel() {
-=======
 	I2PUDPClientTunnel::~I2PUDPClientTunnel()
 	{
->>>>>>> 6b1ef6e1
 		auto dgram = m_LocalDest->GetDatagramDestination();
 		if (dgram) dgram->ResetReceiver();
 
