--- conflicted
+++ resolved
@@ -755,18 +755,11 @@
 							LogPrint(eLogInfo, "Clients: I2P Server Forward created for UDP Endpoint ", host, ":", port, " bound on ", address, " for ",localDestination->GetIdentHash().ToBase32());
 						}
 						else
-<<<<<<< HEAD
-						{
-							ins.first->second->isUpdated = true;
-							LogPrint(eLogError, "Clients: I2P Server Forward for destination/port ", m_AddressBook.ToAddress(localDestination->GetIdentHash()), "/", port, "already exists");
-						}
-=======
-						{	
+						{
 							ins.first->second->isUpdated = true;
 							LogPrint(eLogError, "Clients: I2P Server Forward for destination/port ", m_AddressBook.ToAddress(localDestination->GetIdentHash()), "/", port, " already exists");
-						}	
-
->>>>>>> bce8469e
+						}
+
 						continue;
 					}
 
