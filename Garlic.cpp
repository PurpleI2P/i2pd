--- conflicted
+++ resolved
@@ -515,22 +515,6 @@
 					buf += 32;
 					uint32_t gwTunnel = bufbe32toh (buf);
 					buf += 4;
-<<<<<<< HEAD
-					std::shared_ptr<i2p::tunnel::OutboundTunnel> tunnel;
-					if (from && from->GetTunnelPool ())
-						tunnel = from->GetTunnelPool ()->GetNextOutboundTunnel ();
-					if (!tunnel)
-					{
-						tunnel = GetTunnelPool()->GetNextOutboundTunnel();
-					}
-					if (tunnel) // we have send it through an outbound tunnel
-					{	
-						auto msg = CreateI2NPMessage (buf, GetI2NPMessageLength (buf), from);
-						tunnel->SendTunnelDataMsg (gwHash, gwTunnel, msg);
-					}
-					else
-						LogPrint (eLogWarning, "Garlic: No outbound tunnels available for garlic clove given tunnelID=", gwTunnel);					
-=======
 					auto msg = CreateI2NPMessage (buf, GetI2NPMessageLength (buf), from);
 					if (from) // received through an inbound tunnel
 					{
@@ -546,7 +530,6 @@
 					}
 					else // received directly
 						i2p::transport::transports.SendMessage (gwHash, i2p::CreateTunnelGatewayMsg (gwTunnel, msg)); // send directly
->>>>>>> 8cb3e341
 					break;
 				}
 				case eGarlicDeliveryTypeRouter:
