#include <string.h>
#include <fstream>
#include <vector>
#include <boost/asio.hpp>

#include "I2PEndian.h"
#include "Base.h"
#include "Crypto.h"
#include "Log.h"
#include "Timestamp.h"
#include "I2NPProtocol.h"
#include "Tunnel.h"
#include "Transports.h"
#include "RouterContext.h"
#include "Garlic.h"
#include "NetDb.h"
#include "util.h"

using namespace i2p::transport;

namespace i2p
{
namespace data
{		
	NetDb netdb;

	NetDb::NetDb (): m_IsRunning (false), m_Thread (nullptr), m_Reseeder (nullptr), m_Storage("netDb", "r", "routerInfo-", "dat"), m_HiddenMode(false)
	{
	}
	
	NetDb::~NetDb ()
	{
		Stop ();	
		delete m_Reseeder;
	}	

	void NetDb::Start ()
	{	
		m_Storage.SetPlace(i2p::fs::GetDataDir());
		m_Storage.Init(i2p::data::GetBase64SubstitutionTable(), 64);
		InitProfilesStorage ();
		m_Families.LoadCertificates ();	
		Load ();
		if (m_RouterInfos.size () < 25) // reseed if # of router less than 50
			Reseed ();

		m_IsRunning = true;
		m_Thread = new std::thread (std::bind (&NetDb::Run, this));
	}
	
	void NetDb::Stop ()
	{
		if (m_IsRunning)
		{	
			for (auto it: m_RouterInfos)
				it.second->SaveProfile ();
			DeleteObsoleteProfiles ();
			m_RouterInfos.clear ();
			m_Floodfills.clear ();
			if (m_Thread)
			{	
				m_IsRunning = false;
				m_Queue.WakeUp ();
				m_Thread->join (); 
				delete m_Thread;
				m_Thread = 0;
			}
			m_LeaseSets.clear();
			m_Requests.Stop ();
		}
	}	
	
	void NetDb::Run ()
	{
		uint32_t lastSave = 0, lastPublish = 0, lastExploratory = 0, lastManageRequest = 0;
		while (m_IsRunning)
		{	
			try
			{	
				auto msg = m_Queue.GetNextWithTimeout (15000); // 15 sec
				if (msg)
				{	
					int numMsgs = 0;	
					while (msg)
					{
						LogPrint(eLogDebug, "NetDb: got request with type ", (int) msg->GetTypeID ());
						switch (msg->GetTypeID ()) 
						{
							case eI2NPDatabaseStore:	
								HandleDatabaseStoreMsg (msg);
							break;
							case eI2NPDatabaseSearchReply:
								HandleDatabaseSearchReplyMsg (msg);
							break;
							case eI2NPDatabaseLookup:
								HandleDatabaseLookupMsg (msg);
							break;	
							default: // WTF?
								LogPrint (eLogError, "NetDb: unexpected message type ", (int) msg->GetTypeID ());
								//i2p::HandleI2NPMessage (msg);
						}	
						if (numMsgs > 100) break;
						msg = m_Queue.Get ();
						numMsgs++;
					}	
				}			
				if (!m_IsRunning) break;

				uint64_t ts = i2p::util::GetSecondsSinceEpoch ();
				if (ts - lastManageRequest >= 15) // manage requests every 15 seconds
				{
					m_Requests.ManageRequests ();
					lastManageRequest = ts;
				}	
				if (ts - lastSave >= 60) // save routers, manage leasesets and validate subscriptions every minute
				{
					if (lastSave)
					{
						SaveUpdated ();
						ManageLeaseSets ();
						ManageLookupResponses ();
					}	
					lastSave = ts;
				}

        // if we're in hidden mode don't publish or explore
        if (m_HiddenMode) continue;
        
				if (ts - lastPublish >= 2400) // publish every 40 minutes
				{
					Publish ();
					lastPublish = ts;
				}	
				if (ts - lastExploratory >= 30) // exploratory every 30 seconds
				{	
					auto numRouters = m_RouterInfos.size ();
					if (numRouters == 0)
					{
						LogPrint(eLogError, "NetDb: no known routers, reseed seems to be totally failed");
						break;
					}
					if (numRouters < 2500 || ts - lastExploratory >= 90)
					{	
						numRouters = 800/numRouters;
						if (numRouters < 1) numRouters = 1;
						if (numRouters > 9) numRouters = 9;	
						m_Requests.ManageRequests ();					
						Explore (numRouters);
						lastExploratory = ts;
					}	
				}	
			}
			catch (std::exception& ex)
			{
				LogPrint (eLogError, "NetDb: runtime exception: ", ex.what ());
			}	
		}	
	}	
	
	bool NetDb::AddRouterInfo (const uint8_t * buf, int len)
	{
		IdentityEx identity;
		if (identity.FromBuffer (buf, len))
			return AddRouterInfo (identity.GetIdentHash (), buf, len);	
		return false;
	}

  void NetDb::SetHidden(bool hide) {
    // TODO: remove reachable addresses from router info
    m_HiddenMode = hide;
  }
  
	bool NetDb::AddRouterInfo (const IdentHash& ident, const uint8_t * buf, int len)
	{	
		bool updated = true;	
		auto r = FindRouter (ident);
		if (r)
		{
			if (r->IsNewer (buf, len))
			{
				r->Update (buf, len);
				LogPrint (eLogInfo, "NetDb: RouterInfo updated: ", ident.ToBase64());
				// TODO: check if floodfill has been changed
			}
			else
			{
				LogPrint (eLogDebug, "NetDb: RouterInfo is older: ", ident.ToBase64());
				updated = false;
			}
		}	
		else	
		{	
			r = std::make_shared<RouterInfo> (buf, len);
			if (!r->IsUnreachable ())
			{
				LogPrint (eLogInfo, "NetDb: RouterInfo added: ", ident.ToBase64());
				{
					std::unique_lock<std::mutex> l(m_RouterInfosMutex);
					m_RouterInfos[r->GetIdentHash ()] = r;
				}
				if (r->IsFloodfill () && r->IsReachable ()) // floodfill must be reachable
				{
					std::unique_lock<std::mutex> l(m_FloodfillsMutex);
					m_Floodfills.push_back (r);
				}
			}	
			else
				updated = false;
		}	
		// take care about requested destination
		m_Requests.RequestComplete (ident, r);
		return updated;
	}	

	bool NetDb::AddLeaseSet (const IdentHash& ident, const uint8_t * buf, int len,
		std::shared_ptr<i2p::tunnel::InboundTunnel> from)
	{
		bool updated = false;
		if (!from) // unsolicited LS must be received directly
		{	
			auto it = m_LeaseSets.find(ident);
			if (it != m_LeaseSets.end ())
			{
				if (it->second->IsNewer (buf, len))
				{
					it->second->Update (buf, len); 
					if (it->second->IsValid ())
					{
						LogPrint (eLogInfo, "NetDb: LeaseSet updated: ", ident.ToBase32());
						updated = true;	
					}
					else
					{
						LogPrint (eLogWarning, "NetDb: LeaseSet update failed: ", ident.ToBase32());
						m_LeaseSets.erase (it);
					}	
				}
				else
				{
					LogPrint (eLogDebug, "NetDb: LeaseSet is older: ", ident.ToBase32());
					updated = true;
				}
			}
			else
			{	
				auto leaseSet = std::make_shared<LeaseSet> (buf, len, false); // we don't need leases in netdb 
				if (leaseSet->IsValid ())
				{
					LogPrint (eLogInfo, "NetDb: LeaseSet added: ", ident.ToBase32());
					m_LeaseSets[ident] = leaseSet;
					updated = true;
				}
				else
					LogPrint (eLogError, "NetDb: new LeaseSet validation failed: ", ident.ToBase32());
			}	
		}	
		return updated;
	}	

	std::shared_ptr<RouterInfo> NetDb::FindRouter (const IdentHash& ident) const
	{
		std::unique_lock<std::mutex> l(m_RouterInfosMutex);
		auto it = m_RouterInfos.find (ident);
		if (it != m_RouterInfos.end ())
			return it->second;
		else
			return nullptr;
	}

	std::shared_ptr<LeaseSet> NetDb::FindLeaseSet (const IdentHash& destination) const
	{
		auto it = m_LeaseSets.find (destination);
		if (it != m_LeaseSets.end ())
			return it->second;
		else
			return nullptr;
	}

	std::shared_ptr<RouterProfile> NetDb::FindRouterProfile (const IdentHash& ident) const
	{
		auto router = FindRouter (ident);
		return router ? router->GetProfile () : nullptr;
	}	
	
	void NetDb::SetUnreachable (const IdentHash& ident, bool unreachable)
	{
		auto it = m_RouterInfos.find (ident);
		if (it != m_RouterInfos.end ())
			return it->second->SetUnreachable (unreachable);
	}

	void NetDb::Reseed ()
	{
		if (!m_Reseeder)
		{		
			m_Reseeder = new Reseeder ();
			m_Reseeder->LoadCertificates (); // we need certificates for SU3 verification
		}
		int reseedRetries = 0;	
		while (reseedRetries < 10 && !m_Reseeder->ReseedNowSU3 ())
			reseedRetries++;
		if (reseedRetries >= 10)
			LogPrint (eLogWarning, "NetDb: failed to reseed after 10 attempts");
	}

	bool NetDb::LoadRouterInfo (const std::string & path)
	{
		auto r = std::make_shared<RouterInfo>(path);
		if (r->GetRouterIdentity () && !r->IsUnreachable () &&
				(!r->UsesIntroducer () || m_LastLoad < r->GetTimestamp () + NETDB_INTRODUCEE_EXPIRATION_TIMEOUT*1000LL)) // 1 hour
		{
			r->DeleteBuffer ();
			r->ClearProperties (); // properties are not used for regular routers
			m_RouterInfos[r->GetIdentHash ()] = r;
			if (r->IsFloodfill () && r->IsReachable ()) // floodfill must be reachable
				m_Floodfills.push_back (r);
		}	
		else 
		{
			LogPrint(eLogWarning, "NetDb: RI from ", path, " is invalid. Delete");
			i2p::fs::Remove(path);
		}
		return true;
	}

	void NetDb::Load ()
	{
		// make sure we cleanup netDb from previous attempts
		m_RouterInfos.clear ();	
		m_Floodfills.clear ();	

		m_LastLoad = i2p::util::GetSecondsSinceEpoch();
		std::vector<std::string> files;
		m_Storage.Traverse(files);
		for (auto path : files)
			LoadRouterInfo(path);

		LogPrint (eLogInfo, "NetDb: ", m_RouterInfos.size(), " routers loaded (", m_Floodfills.size (), " floodfils)");
	}	

	void NetDb::SaveUpdated ()
	{	
		int updatedCount = 0, deletedCount = 0;
		auto total = m_RouterInfos.size ();
		uint64_t expirationTimeout = NETDB_MAX_EXPIRATION_TIMEOUT*1000LL; 
		uint64_t ts = i2p::util::GetMillisecondsSinceEpoch();
		// routers don't expire if less than 90 or uptime is less than 1 hour	
		bool checkForExpiration = total > NETDB_MIN_ROUTERS && ts > (i2p::context.GetStartupTime () + 600)*1000LL; // 10 minutes	
		if (checkForExpiration && ts > (i2p::context.GetStartupTime () + 3600)*1000LL) // 1 hour			
			expirationTimeout = i2p::context.IsFloodfill () ? NETDB_FLOODFILL_EXPIRATION_TIMEOUT*1000LL :
					NETDB_MIN_EXPIRATION_TIMEOUT*1000LL + (NETDB_MAX_EXPIRATION_TIMEOUT - NETDB_MIN_EXPIRATION_TIMEOUT)*1000LL*NETDB_MIN_ROUTERS/total;	

		for (auto it: m_RouterInfos)
		{	
			std::string ident = it.second->GetIdentHashBase64();
			std::string path  = m_Storage.Path(ident);
			if (it.second->IsUpdated ()) 
			{
				it.second->SaveToFile (path);
				it.second->SetUpdated (false);
				it.second->SetUnreachable (false);
				it.second->DeleteBuffer ();
				updatedCount++;
				continue;
			}
			// find & mark expired routers
			if (it.second->UsesIntroducer ())
			{
				 if (ts > it.second->GetTimestamp () + NETDB_INTRODUCEE_EXPIRATION_TIMEOUT*1000LL) 
				// RouterInfo expires after 1 hour if uses introducer
					it.second->SetUnreachable (true);
			}
			else if (checkForExpiration && ts > it.second->GetTimestamp () + expirationTimeout) 
					it.second->SetUnreachable (true);

			if (it.second->IsUnreachable ()) 
			{
				// delete RI file
				m_Storage.Remove(ident);
				deletedCount++;
				if (total - deletedCount < NETDB_MIN_ROUTERS) checkForExpiration = false;
			}
		} // m_RouterInfos iteration
		
		if (updatedCount > 0)
			LogPrint (eLogInfo, "NetDb: saved ", updatedCount, " new/updated routers");
		if (deletedCount > 0)
		{
			LogPrint (eLogInfo, "NetDb: deleting ", deletedCount, " unreachable routers");
			// clean up RouterInfos table
			{
				std::unique_lock<std::mutex> l(m_RouterInfosMutex);
				for (auto it = m_RouterInfos.begin (); it != m_RouterInfos.end ();)
				{
					if (it->second->IsUnreachable ()) 
					{
						it->second->SaveProfile ();
						it = m_RouterInfos.erase (it);
						continue;
					}	
					it++;
				}
			}	
			// clean up expired floodfiils
			{
				std::unique_lock<std::mutex> l(m_FloodfillsMutex);
				for (auto it = m_Floodfills.begin (); it != m_Floodfills.end ();)
					if ((*it)->IsUnreachable ())
						it = m_Floodfills.erase (it);
					else
						it++;
			}	
		}
	}

	void NetDb::RequestDestination (const IdentHash& destination, RequestedDestination::RequestComplete requestComplete)
	{
		auto dest = m_Requests.CreateRequest (destination, false, requestComplete); // non-exploratory
		if (!dest)
		{
			LogPrint (eLogWarning, "NetDb: destination ", destination.ToBase64(), " is requested already");
			return;			
		}

		auto floodfill = GetClosestFloodfill (destination, dest->GetExcludedPeers ());
		if (floodfill)
			transports.SendMessage (floodfill->GetIdentHash (), dest->CreateRequestMessage (floodfill->GetIdentHash ()));	
		else
		{
			LogPrint (eLogError, "NetDb: ", destination.ToBase64(), " destination requested, but no floodfills found");
			m_Requests.RequestComplete (destination, nullptr);
		}	
	}	
	
	void NetDb::HandleDatabaseStoreMsg (std::shared_ptr<const I2NPMessage> m)
	{	
		const uint8_t * buf = m->GetPayload ();
		size_t len = m->GetSize ();		
		IdentHash ident (buf + DATABASE_STORE_KEY_OFFSET);
		if (ident.IsZero ())
		{
			LogPrint (eLogError, "NetDb: database store with zero ident, dropped");
			return;
		}	
		uint32_t replyToken = bufbe32toh (buf + DATABASE_STORE_REPLY_TOKEN_OFFSET);
		size_t offset = DATABASE_STORE_HEADER_SIZE;
		if (replyToken)
		{
			auto deliveryStatus = CreateDeliveryStatusMsg (replyToken);			
			uint32_t tunnelID = bufbe32toh (buf + offset);
			offset += 4;
			if (!tunnelID) // send response directly
				transports.SendMessage (buf + offset, deliveryStatus);
			else
			{
				auto pool = i2p::tunnel::tunnels.GetExploratoryPool ();
				auto outbound = pool ? pool->GetNextOutboundTunnel () : nullptr;
				if (outbound)
					outbound->SendTunnelDataMsg (buf + offset, tunnelID, deliveryStatus);
				else
					LogPrint (eLogError, "NetDb: no outbound tunnels for DatabaseStore reply found");
			}		
			offset += 32;
		}
		size_t payloadOffset = offset;		

		bool updated = false;
		if (buf[DATABASE_STORE_TYPE_OFFSET]) // type
		{
			LogPrint (eLogDebug, "NetDb: store request: LeaseSet");
			updated = AddLeaseSet (ident, buf + offset, len - offset, m->from);
		}	
		else
		{
			LogPrint (eLogDebug, "NetDb: store request: RouterInfo");
			size_t size = bufbe16toh (buf + offset);
			offset += 2;
			if (size > 2048 || size > len - offset)
			{
				LogPrint (eLogError, "NetDb: invalid RouterInfo length ", (int)size);
				return;
			}	
			uint8_t uncompressed[2048];
			size_t uncompressedSize = m_Inflator.Inflate (buf + offset, size, uncompressed, 2048);
			if (uncompressedSize)
				updated = AddRouterInfo (ident, uncompressed, uncompressedSize);
		}	

		if (replyToken && context.IsFloodfill () && updated)
		{
			// flood updated
			auto floodMsg = NewI2NPShortMessage ();
			uint8_t * payload = floodMsg->GetPayload ();		
			memcpy (payload, buf, 33); // key + type
			htobe32buf (payload + DATABASE_STORE_REPLY_TOKEN_OFFSET, 0); // zero reply token
			size_t msgLen = len - payloadOffset;
			floodMsg->len += DATABASE_STORE_HEADER_SIZE + msgLen;
			if (floodMsg->len < floodMsg->maxLen)
			{	
				memcpy (payload + DATABASE_STORE_HEADER_SIZE, buf + payloadOffset, msgLen);
				floodMsg->FillI2NPMessageHeader (eI2NPDatabaseStore); 
				std::set<IdentHash> excluded;
				excluded.insert (i2p::context.GetIdentHash ()); // don't flood to itself
 				for (int i = 0; i < 3; i++)
				{
					auto floodfill = GetClosestFloodfill (ident, excluded);
					if (floodfill)
					{
<<<<<<< HEAD
						auto h = floodfill->GetIdentHash();
						LogPrint(eLogDebug, "NetDb: Flood lease set for ", ident.ToBase32(), " to ", h.ToBase64());
						transports.SendMessage (h, floodMsg);
						excluded.insert (h);
=======
						transports.SendMessage (floodfill->GetIdentHash (), CopyI2NPMessage(floodMsg));
						excluded.insert (floodfill->GetIdentHash ());
>>>>>>> 6ab7e799
					}
					else
						break;
				}	
			}	
			else
				LogPrint (eLogError, "NetDb: Database store message is too long ", floodMsg->len);
		}	 
	}	

	void NetDb::HandleDatabaseSearchReplyMsg (std::shared_ptr<const I2NPMessage> msg)
	{
		const uint8_t * buf = msg->GetPayload ();
		char key[48];
		int l = i2p::data::ByteStreamToBase64 (buf, 32, key, 48);
		key[l] = 0;
		int num = buf[32]; // num
		LogPrint (eLogDebug, "NetDb: DatabaseSearchReply for ", key, " num=", num);
		IdentHash ident (buf);
		auto dest = m_Requests.FindRequest (ident); 
		if (dest)
		{	
			bool deleteDest = true;
			if (num > 0)
			{	
				auto pool = i2p::tunnel::tunnels.GetExploratoryPool ();
				auto outbound = pool ? pool->GetNextOutboundTunnel () : nullptr;
				auto inbound = pool ? pool->GetNextInboundTunnel () : nullptr;
				if (!dest->IsExploratory ())
				{
					// reply to our destination. Try other floodfills
					if (outbound && inbound )
					{
						std::vector<i2p::tunnel::TunnelMessageBlock> msgs;
						auto count = dest->GetExcludedPeers ().size ();
						if (count < 7)
						{	
							auto nextFloodfill = GetClosestFloodfill (dest->GetDestination (), dest->GetExcludedPeers ());
							if (nextFloodfill)
							{	
								// tell floodfill about us 
								msgs.push_back (i2p::tunnel::TunnelMessageBlock 
									{ 
										i2p::tunnel::eDeliveryTypeRouter,
										nextFloodfill->GetIdentHash (), 0,
										CreateDatabaseStoreMsg () 
									});  
								
								// request destination
								LogPrint (eLogDebug, "NetDb: Try ", key, " at ", count, " floodfill ", nextFloodfill->GetIdentHash ().ToBase64 ());
								auto msg = dest->CreateRequestMessage (nextFloodfill, inbound);
								msgs.push_back (i2p::tunnel::TunnelMessageBlock 
									{ 
										i2p::tunnel::eDeliveryTypeRouter,
										nextFloodfill->GetIdentHash (), 0, msg
									});
								deleteDest = false;
							}	
						}
						else
							LogPrint (eLogWarning, "NetDb: ", key, " was not found on ", count, " floodfills");

						if (msgs.size () > 0)
							outbound->SendTunnelDataMsg (msgs);	
					}	
				}	

				if (deleteDest)
					// no more requests for the destinationation. delete it
					m_Requests.RequestComplete (ident, nullptr);
			}
			else
				// no more requests for detination possible. delete it
				m_Requests.RequestComplete (ident, nullptr);
		}
		else	
			LogPrint (eLogWarning, "NetDb: requested destination for ", key, " not found");

		// try responses
		for (int i = 0; i < num; i++)
		{
			const uint8_t * router = buf + 33 + i*32;
			char peerHash[48];
			int l1 = i2p::data::ByteStreamToBase64 (router, 32, peerHash, 48);
			peerHash[l1] = 0;
			LogPrint (eLogDebug, "NetDb: ", i, ": ", peerHash);

			auto r = FindRouter (router); 
			if (!r || i2p::util::GetMillisecondsSinceEpoch () > r->GetTimestamp () + 3600*1000LL) 
			{	
				// router with ident not found or too old (1 hour)
				LogPrint (eLogDebug, "NetDb: found new/outdated router. Requesting RouterInfo ...");
				RequestDestination (router);
			}
			else
				LogPrint (eLogDebug, "NetDb: [:|||:]");
		}	
	}	
	
	void NetDb::HandleDatabaseLookupMsg (std::shared_ptr<const I2NPMessage> msg)
	{
		const uint8_t * buf = msg->GetPayload ();
		IdentHash ident (buf);
		if (ident.IsZero ())
		{
			LogPrint (eLogError, "NetDb: DatabaseLookup for zero ident. Ignored");
			return;
		}	
		char key[48];
		int l = i2p::data::ByteStreamToBase64 (buf, 32, key, 48);
		key[l] = 0;
		uint8_t flag = buf[64];
		LogPrint (eLogDebug, "NetDb: DatabaseLookup for ", key, " recieved flags=", (int)flag);
		uint8_t lookupType = flag & DATABASE_LOOKUP_TYPE_FLAGS_MASK;
		const uint8_t * excluded = buf + 65;		
		uint32_t replyTunnelID = 0;
		if (flag & DATABASE_LOOKUP_DELIVERY_FLAG) //reply to tunnel
		{
			replyTunnelID = bufbe32toh (buf + 64);
			excluded += 4;
		}
		uint16_t numExcluded = bufbe16toh (excluded);	
		excluded += 2;
		if (numExcluded > 512)
		{
			LogPrint (eLogWarning, "NetDb: number of excluded peers", numExcluded, " exceeds 512");
			numExcluded = 0; // TODO:
		} 
		
		std::shared_ptr<I2NPMessage> replyMsg;
		if (lookupType == DATABASE_LOOKUP_TYPE_EXPLORATORY_LOOKUP)
		{
			LogPrint (eLogInfo, "NetDb: exploratory close to  ", key, " ", numExcluded, " excluded");
			std::set<IdentHash> excludedRouters;
			for (int i = 0; i < numExcluded; i++)
			{
				excludedRouters.insert (excluded);
				excluded += 32;
			}	
			std::vector<IdentHash> routers;
			for (int i = 0; i < 3; i++)
			{
				auto r = GetClosestNonFloodfill (ident, excludedRouters);
				if (r)
				{	
					routers.push_back (r->GetIdentHash ());
					excludedRouters.insert (r->GetIdentHash ());
				}	
			}	
			replyMsg = CreateDatabaseSearchReply (ident, routers);
		}	
		else
		{	
			if (lookupType == DATABASE_LOOKUP_TYPE_ROUTERINFO_LOOKUP  ||
			    lookupType == DATABASE_LOOKUP_TYPE_NORMAL_LOOKUP)
			{	
				auto router = FindRouter (ident);
				if (router)
				{
					LogPrint (eLogDebug, "NetDb: requested RouterInfo ", key, " found");
					router->LoadBuffer ();
					if (router->GetBuffer ()) 
						replyMsg = CreateDatabaseStoreMsg (router);
				}
			}
			
			if (!replyMsg && (lookupType == DATABASE_LOOKUP_TYPE_LEASESET_LOOKUP  ||
			    lookupType == DATABASE_LOOKUP_TYPE_NORMAL_LOOKUP))
			{
				auto leaseSet = FindLeaseSet (ident);
				if (!leaseSet)
				{
					// no lease set found
					LogPrint(eLogDebug, "NetDb: requested LeaseSet not found for ", ident.ToBase32());
				}
				else if (!leaseSet->IsExpired ()) // we don't send back our LeaseSets
				{
					LogPrint (eLogDebug, "NetDb: requested LeaseSet ", key, " found");
					replyMsg = CreateDatabaseStoreMsg (leaseSet);
				}
			}
			
			if (!replyMsg)
			{
				LogPrint (eLogWarning, "NetDb: Requested ", key, " not found, ", numExcluded, " peers excluded");
				// find or cleate response
				std::vector<IdentHash> closestFloodfills;
				bool found = false;
				if (!numExcluded)
				{	
					auto it = m_LookupResponses.find (ident);
					if (it != m_LookupResponses.end ())
					{
						closestFloodfills = it->second.first;
						found = true;
					}
				}	
				if (!found)
				{				
					std::set<IdentHash> excludedRouters;	
					for (int i = 0; i < numExcluded; i++)
					{
						excludedRouters.insert (excluded);
						excluded += 32;
					}
					closestFloodfills = GetClosestFloodfills (ident, 3, excludedRouters, true);
					if (!numExcluded) // save if no excluded
						m_LookupResponses[ident] = std::make_pair(closestFloodfills, i2p::util::GetSecondsSinceEpoch ());
				}
				replyMsg = CreateDatabaseSearchReply (ident, closestFloodfills);
			}
		}
		
		if (replyMsg)
		{	
			if (replyTunnelID)
			{
				// encryption might be used though tunnel only
				if (flag & DATABASE_LOOKUP_ENCYPTION_FLAG) // encrypted reply requested
				{
					const uint8_t * sessionKey = excluded;
					uint8_t numTags = sessionKey[32];
					if (numTags > 0) 
					{
						const uint8_t * sessionTag = sessionKey + 33; // take first tag
						i2p::garlic::GarlicRoutingSession garlic (sessionKey, sessionTag);
						replyMsg = garlic.WrapSingleMessage (replyMsg);
					}
				}	
				auto exploratoryPool = i2p::tunnel::tunnels.GetExploratoryPool ();
				auto outbound = exploratoryPool ? exploratoryPool->GetNextOutboundTunnel () : nullptr;
				if (outbound)
					outbound->SendTunnelDataMsg (buf+32, replyTunnelID, replyMsg);
				else
					transports.SendMessage (buf+32, i2p::CreateTunnelGatewayMsg (replyTunnelID, replyMsg));
			}
			else
				transports.SendMessage (buf+32, replyMsg);
		}
	}	

	void NetDb::Explore (int numDestinations)
	{	
		// new requests
		auto exploratoryPool = i2p::tunnel::tunnels.GetExploratoryPool ();
		auto outbound = exploratoryPool ? exploratoryPool->GetNextOutboundTunnel () : nullptr;
		auto inbound = exploratoryPool ? exploratoryPool->GetNextInboundTunnel () : nullptr;
		bool throughTunnels = outbound && inbound;
		
		uint8_t randomHash[32];
		std::vector<i2p::tunnel::TunnelMessageBlock> msgs;
		std::set<const RouterInfo *> floodfills;
		LogPrint (eLogInfo, "NetDb: exploring new ", numDestinations, " routers ...");
		for (int i = 0; i < numDestinations; i++)
		{	
			RAND_bytes (randomHash, 32);
			auto dest = m_Requests.CreateRequest (randomHash, true); // exploratory
			if (!dest)
			{	
				LogPrint (eLogWarning, "NetDb: exploratory destination is requested already");
				return; 	
			}	
			auto floodfill = GetClosestFloodfill (randomHash, dest->GetExcludedPeers ());
			if (floodfill && !floodfills.count (floodfill.get ())) // request floodfill only once
			{	
				floodfills.insert (floodfill.get ());
				if (i2p::transport::transports.IsConnected (floodfill->GetIdentHash ()))
					throughTunnels = false;
				if (throughTunnels)
				{	
					msgs.push_back (i2p::tunnel::TunnelMessageBlock 
						{ 
							i2p::tunnel::eDeliveryTypeRouter,
							floodfill->GetIdentHash (), 0,
							CreateDatabaseStoreMsg () // tell floodfill about us 
						});  
					msgs.push_back (i2p::tunnel::TunnelMessageBlock 
						{ 
							i2p::tunnel::eDeliveryTypeRouter,
							floodfill->GetIdentHash (), 0, 
							dest->CreateRequestMessage (floodfill, inbound) // explore
						}); 
				}	
				else
					i2p::transport::transports.SendMessage (floodfill->GetIdentHash (), dest->CreateRequestMessage (floodfill->GetIdentHash ()));
			}	
			else
				m_Requests.RequestComplete (randomHash, nullptr);
		}	
		if (throughTunnels && msgs.size () > 0)
			outbound->SendTunnelDataMsg (msgs);		
	}	

	void NetDb::Publish ()
	{
		i2p::context.UpdateStats (); // for floodfill
		std::set<IdentHash> excluded; // TODO: fill up later
		for (int i = 0; i < 2; i++)
		{	
			auto floodfill = GetClosestFloodfill (i2p::context.GetRouterInfo ().GetIdentHash (), excluded);
			if (floodfill)
			{
				uint32_t replyToken;
				RAND_bytes ((uint8_t *)&replyToken, 4);
				LogPrint (eLogInfo, "NetDb: Publishing our RouterInfo to ", i2p::data::GetIdentHashAbbreviation(floodfill->GetIdentHash ()), ". reply token=", replyToken);
				transports.SendMessage (floodfill->GetIdentHash (), CreateDatabaseStoreMsg (i2p::context.GetSharedRouterInfo (), replyToken));	
				excluded.insert (floodfill->GetIdentHash ());
			}
		}	
	}		

	std::shared_ptr<const RouterInfo> NetDb::GetRandomRouter () const
	{
		return GetRandomRouter (
			[](std::shared_ptr<const RouterInfo> router)->bool 
			{ 
				return !router->IsHidden (); 
			});
	}	
	
	std::shared_ptr<const RouterInfo> NetDb::GetRandomRouter (std::shared_ptr<const RouterInfo> compatibleWith) const
	{
		return GetRandomRouter (
			[compatibleWith](std::shared_ptr<const RouterInfo> router)->bool 
			{ 
				return !router->IsHidden () && router != compatibleWith && 
					router->IsCompatible (*compatibleWith); 
			});
	}	

	std::shared_ptr<const RouterInfo> NetDb::GetRandomPeerTestRouter () const
	{
		return GetRandomRouter (
			[](std::shared_ptr<const RouterInfo> router)->bool 
			{ 
				return !router->IsHidden () && router->IsPeerTesting (); 
			});
	}

	std::shared_ptr<const RouterInfo> NetDb::GetRandomIntroducer () const
	{
		return GetRandomRouter (
			[](std::shared_ptr<const RouterInfo> router)->bool 
			{ 
				return !router->IsHidden () && router->IsIntroducer (); 
			});
	}	
	
	std::shared_ptr<const RouterInfo> NetDb::GetHighBandwidthRandomRouter (std::shared_ptr<const RouterInfo> compatibleWith) const
	{
		return GetRandomRouter (
			[compatibleWith](std::shared_ptr<const RouterInfo> router)->bool 
			{ 
				return !router->IsHidden () && router != compatibleWith &&
					router->IsCompatible (*compatibleWith) && 
					(router->GetCaps () & RouterInfo::eHighBandwidth);
			});
	}	
	
	template<typename Filter>
	std::shared_ptr<const RouterInfo> NetDb::GetRandomRouter (Filter filter) const
	{
		if (m_RouterInfos.empty())
			return 0;
		uint32_t ind = rand () % m_RouterInfos.size ();
		for (int j = 0; j < 2; j++)
		{	
			uint32_t i = 0;
			std::unique_lock<std::mutex> l(m_RouterInfosMutex);
			for (auto it: m_RouterInfos)
			{	
				if (i >= ind)
				{	
					if (!it.second->IsUnreachable () && filter (it.second))
						return it.second;
				}	
				else 
					i++;
			}
			// we couldn't find anything, try second pass
			ind = 0;
		}	
		return nullptr; // seems we have too few routers
	}	
	
	void NetDb::PostI2NPMsg (std::shared_ptr<const I2NPMessage> msg)
	{
		if (msg) m_Queue.Put (msg);	
	}	

	std::shared_ptr<const RouterInfo> NetDb::GetClosestFloodfill (const IdentHash& destination, 
		const std::set<IdentHash>& excluded, bool closeThanUsOnly) const
	{
		std::shared_ptr<const RouterInfo> r;
		XORMetric minMetric;
		IdentHash destKey = CreateRoutingKey (destination);
		if (closeThanUsOnly)
			minMetric = destKey ^ i2p::context.GetIdentHash ();
		else	
			minMetric.SetMax ();
		std::unique_lock<std::mutex> l(m_FloodfillsMutex);
		for (auto it: m_Floodfills)
		{	
			if (!it->IsUnreachable ())
			{	
				XORMetric m = destKey ^ it->GetIdentHash ();
				if (m < minMetric && !excluded.count (it->GetIdentHash ()))
				{
					minMetric = m;
					r = it;
				}
			}	
		}	
		return r;
	}	

	std::vector<IdentHash> NetDb::GetClosestFloodfills (const IdentHash& destination, size_t num,
		std::set<IdentHash>& excluded, bool closeThanUsOnly) const
	{
		struct Sorted
		{
			std::shared_ptr<const RouterInfo> r;
			XORMetric metric;
			bool operator< (const Sorted& other) const { return metric < other.metric; };
		};

		std::set<Sorted> sorted;
		IdentHash destKey = CreateRoutingKey (destination);
		XORMetric ourMetric;
		if (closeThanUsOnly) ourMetric = destKey ^ i2p::context.GetIdentHash ();
		{
			std::unique_lock<std::mutex> l(m_FloodfillsMutex);
			for (auto it: m_Floodfills)
			{
				if (!it->IsUnreachable ())
				{	
					XORMetric m = destKey ^ it->GetIdentHash ();
					if (closeThanUsOnly && ourMetric < m) continue;
					if (sorted.size () < num)
						sorted.insert ({it, m});
					else if (m < sorted.rbegin ()->metric)
					{
						sorted.insert ({it, m});
						sorted.erase (std::prev (sorted.end ()));
					}
				}
			}
		}

		std::vector<IdentHash> res;	
		size_t i = 0;			
		for (auto it: sorted)
		{
			if (i < num)
			{
				auto& ident = it.r->GetIdentHash ();
				if (!excluded.count (ident))
				{	
					res.push_back (ident);
					i++;
				}
			}
			else
				break;
		}	
		return res;
	}

  std::shared_ptr<const RouterInfo> NetDb::GetRandomRouterInFamily(const std::string & fam) const {
    return GetRandomRouter(
      [fam](std::shared_ptr<const RouterInfo> router)->bool
      {
        return router->IsFamily(fam);
      });
  }
  
	std::shared_ptr<const RouterInfo> NetDb::GetClosestNonFloodfill (const IdentHash& destination, 
		const std::set<IdentHash>& excluded) const
	{
		std::shared_ptr<const RouterInfo> r;
		XORMetric minMetric;
		IdentHash destKey = CreateRoutingKey (destination);
		minMetric.SetMax ();
		// must be called from NetDb thread only
		for (auto it: m_RouterInfos)
		{	
			if (!it.second->IsFloodfill ())
			{	
				XORMetric m = destKey ^ it.first;
				if (m < minMetric && !excluded.count (it.first))
				{
					minMetric = m;
					r = it.second;
				}
			}	
		}	
		return r;
	}	
	
	void NetDb::ManageLeaseSets ()
	{
		auto ts = i2p::util::GetMillisecondsSinceEpoch ();
		for (auto it = m_LeaseSets.begin (); it != m_LeaseSets.end ();)
		{
			if (ts > it->second->GetExpirationTime () - LEASE_ENDDATE_THRESHOLD) 
			{
				LogPrint (eLogInfo, "NetDb: LeaseSet ", it->second->GetIdentHash ().ToBase64 (), " expired");
				it = m_LeaseSets.erase (it);
			}	
			else 
				it++;
		}
	}

	void NetDb::ManageLookupResponses ()
	{
		auto ts = i2p::util::GetSecondsSinceEpoch ();
		for (auto it = m_LookupResponses.begin (); it != m_LookupResponses.end ();)
		{
			if (ts > it->second.second + 180) // 3 minutes
				it = m_LookupResponses.erase (it);
			else
				it++;
		}
	}
}
}<|MERGE_RESOLUTION|>--- conflicted
+++ resolved
@@ -506,15 +506,10 @@
 					auto floodfill = GetClosestFloodfill (ident, excluded);
 					if (floodfill)
 					{
-<<<<<<< HEAD
 						auto h = floodfill->GetIdentHash();
 						LogPrint(eLogDebug, "NetDb: Flood lease set for ", ident.ToBase32(), " to ", h.ToBase64());
-						transports.SendMessage (h, floodMsg);
+						transports.SendMessage (h, CopyI2NPMessage(floodMsg));
 						excluded.insert (h);
-=======
-						transports.SendMessage (floodfill->GetIdentHash (), CopyI2NPMessage(floodMsg));
-						excluded.insert (floodfill->GetIdentHash ());
->>>>>>> 6ab7e799
 					}
 					else
 						break;
