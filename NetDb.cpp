--- conflicted
+++ resolved
@@ -503,15 +503,10 @@
 					auto floodfill = GetClosestFloodfill (ident, excluded);
 					if (floodfill)
 					{
-<<<<<<< HEAD
 						auto h = floodfill->GetIdentHash();
-						excluded.insert(h);
 						LogPrint(eLogDebug, "NetDb: Flood lease set for ", ident.ToBase32(), " to ", h.ToBase64());
 						transports.SendMessage (h, floodMsg);
-=======
-						transports.SendMessage (floodfill->GetIdentHash (), floodMsg);
-						excluded.insert (floodfill->GetIdentHash ());
->>>>>>> ea1ba0f0
+						excluded.insert (h);
 					}
 					else
 						break;
