COMMON_SRC = \
  AddressBook.cpp CryptoConst.cpp Datagram.cpp Garlic.cpp I2NPProtocol.cpp \
  LeaseSet.cpp Log.cpp NTCPSession.cpp NetDb.cpp Reseed.cpp RouterContext.cpp \
  RouterInfo.cpp SSU.cpp SSUSession.cpp SSUData.cpp Streaming.cpp Identity.cpp \
  TransitTunnel.cpp Transports.cpp Tunnel.cpp TunnelEndpoint.cpp TunnelPool.cpp \
  TunnelGateway.cpp Destination.cpp util.cpp aes.cpp base64.cpp


ifeq ($(UNAME),Darwin)
# This is needed on OS X for some reason I don't understand (yet).
# Else will get linker error about unknown symbols. - torkel
	COMMON_SRC += \
	  BOB.cpp ClientContext.cpp Daemon.cpp I2PTunnel.cpp I2PService.cpp SAM.cpp SOCKS.cpp \
	  UPnP.cpp HTTPServer.cpp HTTPProxy.cpp i2p.cpp DaemonLinux.cpp
endif


# also: Daemon{Linux,Win32}.cpp will be added later
DAEMON_SRC = $(COMMON_SRC) \
<<<<<<< HEAD
  BOB.cpp ClientContext.cpp Daemon.cpp I2PTunnel.cpp I2PService.cpp SAM.cpp SOCKS.cpp UPnP.cpp \
  HTTPServer.cpp HTTPProxy.cpp i2p.cpp
=======
  BOB.cpp ClientContext.cpp Daemon.cpp I2PTunnel.cpp SAM.cpp SOCKS.cpp UPnP.cpp \
  HTTPServer.cpp HTTPProxy.cpp I2PControl.cpp i2p.cpp
>>>>>>> cdc0aa65

LIB_SRC := $(COMMON_SRC) \
  api.cpp<|MERGE_RESOLUTION|>--- conflicted
+++ resolved
@@ -17,13 +17,8 @@
 
 # also: Daemon{Linux,Win32}.cpp will be added later
 DAEMON_SRC = $(COMMON_SRC) \
-<<<<<<< HEAD
   BOB.cpp ClientContext.cpp Daemon.cpp I2PTunnel.cpp I2PService.cpp SAM.cpp SOCKS.cpp UPnP.cpp \
-  HTTPServer.cpp HTTPProxy.cpp i2p.cpp
-=======
-  BOB.cpp ClientContext.cpp Daemon.cpp I2PTunnel.cpp SAM.cpp SOCKS.cpp UPnP.cpp \
   HTTPServer.cpp HTTPProxy.cpp I2PControl.cpp i2p.cpp
->>>>>>> cdc0aa65
 
 LIB_SRC := $(COMMON_SRC) \
   api.cpp